"""

This module implements a spiking retina model in python and theano.

It is based on the VirutalRetina Simualtor [Wohrer 2008].


General Overview
-----------------

The formulas on which the classes are based are:

$$C(x,y,t) = G * T(wu,Tu) * E(n,t) * L (x,y,t)$$
$$S(x,y,t) = G * E * C(x,y,t)$$ 
$$I_{OLP}(x,y,t) = \lambda_{OPL}(C(x,y,t) - w_{OPL} S(x,y,t)_)$$ 
$$\\\\frac{dV_{Bip}}{dt} (x,y,t) = I_{OLP}(x,y,t) - g_{A}(x,y,t)dV_{Bip}(x,y,t)$$
$$g_{A}(x,y,t) = G * E * Q(V{Bip})(x,y,t)`with $Q(V{Bip}) = g_{A}^{0} + \lambda_{A}V^2_{Bip}$$
$$I_{Gang}(x,y,t) = G * N(eT * V_{Bip})$$

with :math:`N(V) = \\\\frac{i^0_G}{1-\lambda(V-v^0_G)/i^0_G}` (if :math:`V < v^0_G`)

with :math:`N(V) = i^0_G + \lambda(V-v^0_G)` (if  :math:`V > v^0_G`)


"""
from __future__ import print_function
<<<<<<< HEAD
from .misc_utils import suppress
from .retina_virtualretina import RetinaConfiguration, default_config, random_config
from . import retina_virtualretina
from .base import Model, GraphWrapper

from .filters.retina import *


class Retina(Model):
    def __init__(self,config=None,opl=True,bipolar=True,ganglion_input=True,ganglion_spikes=True,**kwargs):
        """
            This class instantiates a model similar to the Virtual Retina simulator.

            It is comprised of an opl and a bipolar layer and N ganglion input and 
            ganglion spiking layers.

            The layers are connected like this::

                input -> opl -> bipol -> [ ganglion_input (eg On)  -> ganglion_spikes ] -> output[0] 
                                         [ ganglion_input (eg Off) -> ganglion_spikes ] -> output[1]

            Each layer can be disabled or overwritten by a different class by 
            providing the keyword arguments for this layer::

                Retina(config, opl=convis.filters.retina.OPLLayerLeakyHeat, bipolar=False, ganglion_input=SomeCustomClass)

            This example will disable the bipolar layer and replace opl and ganglion_input
            layers with other classes. By default, the outputs of one layer that should be
            fed into a layer that was disabled are added to the model outputs and layers
            that would have recieved input from a layer that was disabled expose their input.

            The changed model looks like this::

                input ->        opl (convis.filters.retina.OPLLayerLeakyHeat)        -> output[0]
                input -> [ ganglion_input (eg On, SomeCustomClass)  -> ganglion_spikes ] -> output[1] 
                input -> [ ganglion_input (eg Off, SomeCustomClass) -> ganglion_spikes ] -> output[2]

            This can be changed like this::

                retina = Retina(config, opl=convis.filters.retina.OPLLayerLeakyHeat, bipolar=False, ganglion_input=SomeCustomClass)
                for layer in retina.ganglion_input_layers:
                    # each ganglion_input recieves input from the opl
                    layer.add_input(retina.opl)
                # also we can remove the opl from the model output
                del retina.outputs[0]



            Note: Handeling the config is still a mess
        """
        self.name = 'Retina Model'
        if hasattr(config,'_'):
            # if the configuration is an Ox dictionary, only use the dictionary
            config = config._
        pixel_per_degree = None
        steps_per_second = None
        input_luminosity_range = None
        if 'debug' in kwargs.keys():
            self.debug = kwargs.get('debug',False)
        with suppress(Exception):
            pixel_per_degree = float(config.get('retina',{}).get('pixels-per-degree',None))
        with suppress(Exception):
            steps_per_second = 1.0/float(config.get('retina',{}).get('temporal-step__sec',None))
        with suppress(Exception):
            input_luminosity_range = float(config.get('retina',{}).get('input-luminosity-range',None))
        super(Retina,self).__init__(pixel_per_degree=pixel_per_degree,
                                        steps_per_second=steps_per_second,
                                        input_luminosity_range=input_luminosity_range,**kwargs)
        self.config = config
        if self.config is None:
            self.config = RetinaConfiguration()
        self.input_luminosity_range = float(self.config.get('retina.input-luminosity-range',255.0))


        def choose_class(key,default_class):
            if key == True:
                return default_class
            return key


        if opl != False:
            self.opl = choose_class(opl,OPLLayer)(name='OPL',model=self,config=self.config.retina_config['outer-plexiform-layers'][0]['linear-version'])
            if bipolar == False:
                self.add_output(self.opl)
                if self.debug:
                    print('adding opl output')
        if bipolar != False:
            self.bipol = choose_class(bipolar,BipolarLayer)(name='Bipolar',model=self,config=self.config.retina_config['contrast-gain-control'])
            if ganglion_input == False:
                self.add_output(self.bipol)
                if self.debug:
                    print('adding bipolar output')
        self.ganglion_input_layers = []
        self.ganglion_spiking_layers = []
        for ganglion_config in self.config.retina_config.get('ganglion-layers',[]):
            if ganglion_config.get('enabled',True):
                gl_name = ganglion_config.get('name','')
                if gl_name != '':
                    gl_name = '_'+gl_name
                if ganglion_input != False:
                    gang_in = choose_class(ganglion_input,GanglionInputLayer)(name='GanglionInputLayer'+gl_name,model=self,config=ganglion_config)
                    self.ganglion_input_layers.append(gang_in)
                    if ganglion_spikes == False:
                        self.add_output(gang_in)
                        if self.debug:
                            print('adding ganglion input output')
                if ganglion_spikes != False:
                    if 'spiking-channel' in ganglion_config and ganglion_config['spiking-channel'].get('enabled',True) != False:
                        gang_spikes = choose_class(ganglion_spikes,GanglionSpikingLayer)(name='GanglionSpikes_'+gl_name,model=self,config=ganglion_config['spiking-channel'])
                        self.outputs.append(gang_spikes.output)
                        if self.debug:
                            print('adding ganglion spikes output')
                        if ganglion_input != False:
                            gang_spikes.add_input(gang_in)
                            if self.debug:
                                print('connecting ganglion input to ganglion spikes')
                        self.ganglion_spiking_layers.append(gang_spikes)

                if bipolar != False and ganglion_input != False:
                    gang_in.add_input(self.bipol)
                    if self.debug:
                        print('connecting bipolar to ganglion input')

        if opl != False and bipolar != False:
            self.bipol.add_input(self.opl)
            if self.debug:
                print('connecting opl and bipolar')
=======
from .base import Layer, Model,Output
from .retina_virtualretina import RetinaConfiguration
from .filters import retina as rf

class Retina(Layer):
    def __init__(self,opl=True,bipolar=True,gang=True,spikes=True):
        super(Retina,self).__init__()
        self.opl = rf.OPL()
        self.bipolar = rf.Bipolar()
        self.gang_0_input = rf.GanglionInput()
        self.gang_0_spikes = rf.GanglionSpiking()
        self.gang_1_input = rf.GanglionInput()
        self.gang_1_spikes = rf.GanglionSpiking()
        def add(x,y):
            return x+y

        # Ix = f(Iy,Iz,...)
        self.commands = []
        if opl:
            self.commands.append((['I1'], self.opl, ['I1']))
        if bipolar:
            self.commands.append((['I1','I2'], self.bipolar, ['I1']))
        else:
            self.commands.append((['I1','I2'], 'copy', ['I1']))
        if gang:
            self.commands.append((['I1'], self.gang_0_input, ['I1']))
        if spikes:
            self.commands.append((['I1'], self.gang_0_spikes, ['I1']))
        if gang:
            self.commands.append((['I2'], self.gang_1_input, ['I2']))
        if spikes:
            self.commands.append((['I2'], self.gang_1_spikes, ['I2']))
    def parse_config(self,config,prefix='',key='retina_config_key'):
        self.opl.parse_config(config,prefix='outer-plexiform-layers.0.linear-version.',key=key)
        self.bipolar.parse_config(config,prefix='contrast-gain-control.',key=key)
        self.gang_0_input.parse_config(config,prefix='ganglion-layers.0.',key=key)
        self.gang_0_spikes.parse_config(config,prefix='ganglion-layers.0.spiking-channel.',key=key)
        self.gang_1_input.parse_config(config,prefix='ganglion-layers.1.',key=key)
        self.gang_1_spikes.parse_config(config,prefix='ganglion-layers.1.spiking-channel.',key=key)
    def forward(self,inp):
        io_buffers = {'I1':inp}
        for b_out,f,b_in in self.commands:
            if f =='copy':
                for oi,oo in enumerate(b_out):
                    io_buffers[oo] = io_buffers[b_in[0]]
            else:
                #print b_in, f, b_out
                o = f(*[io_buffers[i] for i in b_in])
                if type(o) is Output:
                    o = o[0] # we can only use the first output
                for oi,oo in enumerate(b_out):
                    io_buffers[oo] = o
        return Output([io_buffers['I1'],io_buffers['I2']],keys=['ganglion_spikes_ON','ganglion_spikes_OFF'])
>>>>>>> d6ccd3c8
<|MERGE_RESOLUTION|>--- conflicted
+++ resolved
@@ -24,135 +24,6 @@
 
 """
 from __future__ import print_function
-<<<<<<< HEAD
-from .misc_utils import suppress
-from .retina_virtualretina import RetinaConfiguration, default_config, random_config
-from . import retina_virtualretina
-from .base import Model, GraphWrapper
-
-from .filters.retina import *
-
-
-class Retina(Model):
-    def __init__(self,config=None,opl=True,bipolar=True,ganglion_input=True,ganglion_spikes=True,**kwargs):
-        """
-            This class instantiates a model similar to the Virtual Retina simulator.
-
-            It is comprised of an opl and a bipolar layer and N ganglion input and 
-            ganglion spiking layers.
-
-            The layers are connected like this::
-
-                input -> opl -> bipol -> [ ganglion_input (eg On)  -> ganglion_spikes ] -> output[0] 
-                                         [ ganglion_input (eg Off) -> ganglion_spikes ] -> output[1]
-
-            Each layer can be disabled or overwritten by a different class by 
-            providing the keyword arguments for this layer::
-
-                Retina(config, opl=convis.filters.retina.OPLLayerLeakyHeat, bipolar=False, ganglion_input=SomeCustomClass)
-
-            This example will disable the bipolar layer and replace opl and ganglion_input
-            layers with other classes. By default, the outputs of one layer that should be
-            fed into a layer that was disabled are added to the model outputs and layers
-            that would have recieved input from a layer that was disabled expose their input.
-
-            The changed model looks like this::
-
-                input ->        opl (convis.filters.retina.OPLLayerLeakyHeat)        -> output[0]
-                input -> [ ganglion_input (eg On, SomeCustomClass)  -> ganglion_spikes ] -> output[1] 
-                input -> [ ganglion_input (eg Off, SomeCustomClass) -> ganglion_spikes ] -> output[2]
-
-            This can be changed like this::
-
-                retina = Retina(config, opl=convis.filters.retina.OPLLayerLeakyHeat, bipolar=False, ganglion_input=SomeCustomClass)
-                for layer in retina.ganglion_input_layers:
-                    # each ganglion_input recieves input from the opl
-                    layer.add_input(retina.opl)
-                # also we can remove the opl from the model output
-                del retina.outputs[0]
-
-
-
-            Note: Handeling the config is still a mess
-        """
-        self.name = 'Retina Model'
-        if hasattr(config,'_'):
-            # if the configuration is an Ox dictionary, only use the dictionary
-            config = config._
-        pixel_per_degree = None
-        steps_per_second = None
-        input_luminosity_range = None
-        if 'debug' in kwargs.keys():
-            self.debug = kwargs.get('debug',False)
-        with suppress(Exception):
-            pixel_per_degree = float(config.get('retina',{}).get('pixels-per-degree',None))
-        with suppress(Exception):
-            steps_per_second = 1.0/float(config.get('retina',{}).get('temporal-step__sec',None))
-        with suppress(Exception):
-            input_luminosity_range = float(config.get('retina',{}).get('input-luminosity-range',None))
-        super(Retina,self).__init__(pixel_per_degree=pixel_per_degree,
-                                        steps_per_second=steps_per_second,
-                                        input_luminosity_range=input_luminosity_range,**kwargs)
-        self.config = config
-        if self.config is None:
-            self.config = RetinaConfiguration()
-        self.input_luminosity_range = float(self.config.get('retina.input-luminosity-range',255.0))
-
-
-        def choose_class(key,default_class):
-            if key == True:
-                return default_class
-            return key
-
-
-        if opl != False:
-            self.opl = choose_class(opl,OPLLayer)(name='OPL',model=self,config=self.config.retina_config['outer-plexiform-layers'][0]['linear-version'])
-            if bipolar == False:
-                self.add_output(self.opl)
-                if self.debug:
-                    print('adding opl output')
-        if bipolar != False:
-            self.bipol = choose_class(bipolar,BipolarLayer)(name='Bipolar',model=self,config=self.config.retina_config['contrast-gain-control'])
-            if ganglion_input == False:
-                self.add_output(self.bipol)
-                if self.debug:
-                    print('adding bipolar output')
-        self.ganglion_input_layers = []
-        self.ganglion_spiking_layers = []
-        for ganglion_config in self.config.retina_config.get('ganglion-layers',[]):
-            if ganglion_config.get('enabled',True):
-                gl_name = ganglion_config.get('name','')
-                if gl_name != '':
-                    gl_name = '_'+gl_name
-                if ganglion_input != False:
-                    gang_in = choose_class(ganglion_input,GanglionInputLayer)(name='GanglionInputLayer'+gl_name,model=self,config=ganglion_config)
-                    self.ganglion_input_layers.append(gang_in)
-                    if ganglion_spikes == False:
-                        self.add_output(gang_in)
-                        if self.debug:
-                            print('adding ganglion input output')
-                if ganglion_spikes != False:
-                    if 'spiking-channel' in ganglion_config and ganglion_config['spiking-channel'].get('enabled',True) != False:
-                        gang_spikes = choose_class(ganglion_spikes,GanglionSpikingLayer)(name='GanglionSpikes_'+gl_name,model=self,config=ganglion_config['spiking-channel'])
-                        self.outputs.append(gang_spikes.output)
-                        if self.debug:
-                            print('adding ganglion spikes output')
-                        if ganglion_input != False:
-                            gang_spikes.add_input(gang_in)
-                            if self.debug:
-                                print('connecting ganglion input to ganglion spikes')
-                        self.ganglion_spiking_layers.append(gang_spikes)
-
-                if bipolar != False and ganglion_input != False:
-                    gang_in.add_input(self.bipol)
-                    if self.debug:
-                        print('connecting bipolar to ganglion input')
-
-        if opl != False and bipolar != False:
-            self.bipol.add_input(self.opl)
-            if self.debug:
-                print('connecting opl and bipolar')
-=======
 from .base import Layer, Model,Output
 from .retina_virtualretina import RetinaConfiguration
 from .filters import retina as rf
@@ -205,5 +76,4 @@
                     o = o[0] # we can only use the first output
                 for oi,oo in enumerate(b_out):
                     io_buffers[oo] = o
-        return Output([io_buffers['I1'],io_buffers['I2']],keys=['ganglion_spikes_ON','ganglion_spikes_OFF'])
->>>>>>> d6ccd3c8
+        return Output([io_buffers['I1'],io_buffers['I2']],keys=['ganglion_spikes_ON','ganglion_spikes_OFF'])