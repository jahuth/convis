--- conflicted
+++ resolved
@@ -101,11 +101,7 @@
     def __call__(self,*args,**kwargs):
         new_args = []
         for a in args:
-<<<<<<< HEAD
             if not type(a) is torch.autograd.Variable:
-=======
-            if type(a) is not torch.autograd.Variable:
->>>>>>> 3f4ee6ce
                 if hasattr(a, 'numpy'):
                     # its hopefully a torch.Tensor
                     a = torch.autograd.Variable(a)
