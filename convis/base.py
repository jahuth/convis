--- conflicted
+++ resolved
@@ -63,19 +63,17 @@
 
         In the case of name collisions, the behavior of OrderedDict will use the last variable added.
 
-<<<<<<< HEAD
         The full path names of all variables are also added to this objects __dict__,
         allowing for tab completion.
     """
     def __init__(self,outs,keys=None):
-=======
+        """
             The full path names of all variables are also added to this objects __dict__,
             allowing for tab completion.
 
             By default returns a numpy array when used with square brackets, the 
             Variable when accessed over `._outs[n]`.
         """
->>>>>>> c7777a9d
         self._out_dict = OrderedDict({})
         self._out_dict_by_full_names = OrderedDict({})
         self._out_dict_by_short_names = OrderedDict({})
