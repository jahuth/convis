import litus
import numpy as np
import matplotlib.pylab as plt
import uuid
try:
    from exceptions import NotImplementedError
except ImportError:
    pass

from ..base import *
from .. import retina_base
from ..filters import Conv1d, Conv2d, Conv3d, TIME_DIMENSION
from .. import variables
from ..filters.simple import TemporalLowPassFilterRecursive, TemporalHighPassFilterRecursive

"""
Todo:

 - [ ] transient filters
 - [ ] filter inits
 - [ ] transient filter for Ganglion Input
 - [ ] sign for Ganglion Input
 - [ ] Automatic padding!
 - [ ] parsing config


"""



class SeperatableOPLFilter(Layer):
    def __init__(self):
        super(SeperatableOPLFilter, self).__init__()
        self.dims = 5
        self.center_G = Conv3d(1, 1, (1,10,10))
        self.center_G.set_weight(1.0)
        self.center_G.gaussian(0.05)
        self.sigma_center = variables.VirtualParameter(self.center_G.gaussian,value=0.05,retina_config_key='center-sigma__deg').set_callback_arguments(resolution=variables.default_resolution)
        self.center_E = Conv3d(1, 1, (5,1,1))
        self.center_undershoot = Conv3d(1, 1, (5,1,1))
        self.center_E.weight.data[0,0,-5,0,0] = 1.0
        self.tau_center = variables.VirtualParameter(float,value=0.01,retina_config_key='center-tau__sec')
        self.n_center = variables.VirtualParameter(int,value=0,retina_config_key='center-n__uint')
        self.f_exp_center = variables.VirtualParameter(
            self.center_E.exponential).set_callback_arguments(tau=self.tau_center,n=self.n_center,resolution=variables.default_resolution)
        self.undershoot_tau_center = variables.VirtualParameter(
            float,
            value=0.1,
            retina_config_key='undershoot.tau__sec')
        self.undershoot_relative_weight_center = variables.VirtualParameter(
            float,
            value=0.8,
            retina_config_key='undershoot.relative-weight').set_callback_arguments(resolution=variables.default_resolution)
        self.f_undershoot = variables.VirtualParameter(
            self.center_undershoot.highpass_exponential).set_callback_arguments(
                tau=self.undershoot_tau_center,
                relative_weight=self.undershoot_relative_weight_center,
                resolution=variables.default_resolution)
        self.surround_G = Conv3d(1, 1, (1,19,19),padding=(0,9,9))
        self.surround_G.set_weight(1.0)
        self.surround_G.gaussian(0.15)
        self.sigma_surround = variables.VirtualParameter(self.surround_G.gaussian,value=0.05,retina_config_key='surround-sigma__deg').set_callback_arguments(resolution=variables.default_resolution)
        self.sigma_surround.set(0.05)
        self.surround_E = Conv3d(1, 1, (19,1,1),padding=(9,0,0))
        self.surround_E.bias.data[0] = 0.0
        self.surround_E.weight.data[0,0,2,0,0] = 1.0
        self.tau_surround = variables.VirtualParameter(self.surround_E.exponential,value=0.004,retina_config_key='surround-tau__sec').set_callback_arguments(even=True,adjust_padding=False,resolution=variables.default_resolution)
        self.input_state = State(torch.zeros((1,1,1,1,1)))
        self.relative_weight = Parameter(0.5,retina_config_key='opl-relative-weight')
    @property
    def filter_length(self):
        return self.center_E.weight.data.shape[TIME_DIMENSION] + self.center_undershoot.weight.data.shape[TIME_DIMENSION] - 2
    @property
    def filter_width(self):
        return self.center_G.weight.data.shape[-2] - 1
    @property
    def filter_height(self):
        return self.center_G.weight.data.shape[-1] - 1
    @property
    def filter_padding_2d(self):
        return (self.filter_width/2,
                self.filter_width - self.filter_width/2,
                self.filter_height/2,
                self.filter_height - self.filter_height/2,
                0,0)
    def forward(self, x):
        if not (self.input_state.data.shape[TIME_DIMENSION] == 2*self.filter_length and
            self.input_state.data.shape[3] == x.data.shape[3] and
            self.input_state.data.shape[4] == x.data.shape[4]):
            self.input_state = torch.autograd.Variable(torch.zeros((x.data.shape[0],x.data.shape[1],2*self.filter_length,x.data.shape[3],x.data.shape[4])))
            x_init = x[:,:,:2*self.filter_length,:,:]
            self.input_state[:,:,(-x_init.data.shape[2]):,:,:] = x_init
            #torch.zeros((1,1,self.filter_length,x.data.shape[3],x.data.shape[4]))
        if self._use_cuda:
            self.input_state = self.input_state.cuda()
            x_pad = torch.cat([self.input_state.cuda(), x.cuda()], dim=TIME_DIMENSION)
        else:
            self.input_state = self.input_state.cpu()
            #print self.input_state, x
            x_pad = torch.cat([self.input_state.cpu(), x.cpu()], dim=TIME_DIMENSION)
        y = self.center_G(nn.functional.pad(x_pad,self.filter_padding_2d,'replicate'))
        y = self.center_E(y)
        y = self.center_undershoot(y)
        s = self.surround_G(y)
        s = self.surround_E(nn.functional.pad(y,((0,0,0,0,len(self.surround_E),0)),'replicate'))
        # torch.autograd.Variable(torch.f rom_numpy(np.array(1.0,dtype='float32'))) *

        y = y - self.relative_weight * s[:,:,-y.data.shape[TIME_DIMENSION]:,:,:]
        self.input_state = x_pad[:,:,-(2*self.filter_length):,:,:]
        #return y[:,:,(self.filter_length/2):-(self.filter_length/2),:,:]
        return y[:,:,self.filter_length:,:,:]

class HalfRecursiveOPLFilter(Layer):
    def __init__(self):
        super(HalfRecursiveOPLFilter, self).__init__()
        self.dims = 5
        self.center_G = Conv3d(1, 1, (1,10,10))
        self.center_G.set_weight(1.0)
        self.center_G.gaussian(0.05)
        self.sigma_center = variables.VirtualParameter(self.center_G.gaussian,value=0.05,retina_config_key='center-sigma__deg').set_callback_arguments(resolution=variables.default_resolution)
        self.center_E = TemporalLowPassFilterRecursive()
        self.tau_center = variables.VirtualParameter(float,value=0.01,retina_config_key='center-tau__sec',var=self.center_E.tau)
        self.n_center = variables.VirtualParameter(int,value=0,retina_config_key='center-n__uint')
        self.center_undershoot = TemporalHighPassFilterRecursive()
        self.undershoot_tau_center = variables.VirtualParameter(
            float,
            value=0.1,
            retina_config_key='undershoot.tau__sec',
            var=self.center_undershoot.tau)
        self.undershoot_relative_weight_center = variables.VirtualParameter(
            float,
            value=0.8,
            retina_config_key='undershoot.relative-weight',
            var=self.center_undershoot.k)
        self.surround_G = Conv3d(1, 1, (1,19,19), adjust_padding=False)
        self.surround_G.set_weight(1.0)
        self.surround_G.gaussian(0.15)
        self.sigma_surround = variables.VirtualParameter(self.surround_G.gaussian,value=0.05,retina_config_key='surround-sigma__deg').set_callback_arguments(resolution=variables.default_resolution)
        self.sigma_surround.set(0.05)
        self.surround_E = TemporalLowPassFilterRecursive()
        self.tau_surround = variables.VirtualParameter(float,value=0.004,retina_config_key='surround-tau__sec',var=self.surround_E.tau)
        self.input_state = State(torch.zeros((1,1,1,1,1)))
        self.relative_weight = Parameter(0.5,retina_config_key='opl-relative-weight')
        self.lambda_opl = Parameter(1.0,retina_config_key='opl-amplification')
    def clear(self):
        self.center_E.clear()
        self.center_undershoot.clear()
        self.surround_E.clear()
    @property
    def filter_width(self):
        return self.center_G.weight.data.shape[-2] - 1
    @property
    def filter_height(self):
        return self.center_G.weight.data.shape[-1] - 1
    @property
    def filter_padding_2d(self):
        return (self.filter_width/2,
                self.filter_width - self.filter_width/2,
                self.filter_height/2,
                self.filter_height - self.filter_height/2,
                0,0)
    def forward(self, x):
        if self._use_cuda:
            x = x.cuda()
        else:
            x = x.cpu()
        y = self.center_G(nn.functional.pad(x,self.filter_padding_2d,'replicate')) * self.lambda_opl
        y = self.center_E(y)
        y = self.center_undershoot(y)
        s = self.surround_G(nn.functional.pad(y,self.surround_G.kernel_padding,'replicate'))
        s = self.surround_E(s)
        self.center_signal = y
        self.surround_signal = s
        y = y - self.relative_weight * s[:,:,:,:,:]
        return y

class FullConvolutionOPLFilter(Layer):
    def __init__(self):
        super(FullConvolutionOPLFilter, self).__init__()
        self.dims = 5
        self.conv = nn.Conv3d(1, 1, (20,10,10))
        self.conv.bias.data[0] = 0.0
        self.conv.weight.data[:,:,:,:,:] = 0.0

    def forward(self, x):
        return self.conv(x)

<<<<<<< HEAD
class OPLLayer(Layer):
    """
    The OPL current is a filtered version of the luminance input with spatial and temporal kernels.

    $$I_{OLP}(x,y,t) = \lambda_{OPL}(C(x,y,t) - w_{OPL} S(x,y,t)_)$$

    with:

    :math:`C(x,y,t) = G * T(wu,Tu) * E(n,t) * L (x,y,t)`

    :math:`S(x,y,t) = G * E * C(x,y,t)`

    In the case of leaky heat equation:

    :math:`C(x,y,t) = T(wu,Tu) * K(sigma_C,Tau_C) * L (x,y,t)`

    :math:`S(x,y,t) = K(sigma_S,Tau_S) * C(x,y,t)`
    p.275

    To keep all dimensions similar, a *fake kernel* has to be used on the center output that contains a single 1 but has the shape of the filters used on the surround, such that the surround can be subtracted from the center.

    The inputs of the function are: 

     * :py:obj:`L` (the luminance input), 
     * :py:obj:`E_n_C`, :py:obj:`TwuTu_C`, :py:obj:`G_C` (the center filters), 
     * :py:obj:`E_S`, :py:obj:`G_S` (the surround filters), 
     * :py:obj:`Reshape_C_S` (the fake filter), 
     * :py:obj:`lambda_OPL`, :py:obj:`w_OPL` (scaling and weight parameters)

    Since we want to have some temporal and some spatial convolutions (some 1d, some 2d, but orthogonal to each other), we have to use 3d convolution (we don't have to, but this way we never have to worry about which is which axis). 3d convolution uses 5-tensors (see: <a href="http://deeplearning.net/software/theano/library/tensor/nnet/conv.html#theano.tensor.nnet.conv3d2d.conv3d">theano.tensor.nnet.conv</a>), so we define all inputs, kernels and outputs to be 5-tensors with the unused dimensions (color channels and batch/kernel number) set to be length 1.
    """
    def __init__(self,model=None,config={},name="opl",input_variable=None,inputs=None):
        
        self.retina = model
        self.model = model
        self.set_config(config)

        if name is None:
            name = str(uuid.uuid4())
        self.name = self.config.get('name',name)
        self.input_variable = make_nd(self.create_input(),5)
        self._E_n_C = self.shared_parameter(
            lambda x: exponential_filter_5d(tau=float(x.get_config_value('center-tau__sec',0.01,float)),
                                            n=int(x.get_config_value('center-n__uint', 0, int)),
                                            resolution=x.resolution),
                        name='E_n_C',
                        doc="The n-fold cascaded exponential creates a low-pass characteristic. A filter can be created with `numeric_filters.exponential_filter_5d`")
        self._TwuTu_C = self.shared_parameter(
            lambda x: exponential_highpass_filter_5d(tau = float(x.get_config_value('undershoot',{}).get('tau__sec',0.01)),
                                                     relative_weight=float(x.get_config_value('undershoot',{}).get('relative-weight', 0.8)),
                                                     resolution=x.resolution),name='TwuTu_C')
        self._G_C = self.shared_parameter(
            lambda x: gauss_filter_5d(float(x.get_config_value('center-sigma__deg',0.05)),float(x.get_config_value('center-sigma__deg',0.05)),
                                      resolution=x.resolution,even=False),name='G_C')
        self._E_S = self.shared_parameter(
            lambda x: exponential_filter_5d(tau=float(x.get_config_value('surround-tau__sec',0.004)),resolution=x.resolution),name='E_S')
        self._G_S = self.shared_parameter(
            lambda x: gauss_filter_5d(float(x.get_config_value('surround-sigma__deg',0.15)),float(x.get_config_value('surround-sigma__deg',0.15)),
                                      resolution=x.resolution,even=False),name='G_S')
        self._lambda_OPL = self.shared_parameter(
                lambda x: float(x.value_from_config()) / float(x.resolution.input_luminosity_range),
                save = lambda x: x.value_to_config(float(x.resolution.input_luminosity_range) * (float(x.var.get_value()))),
                get = lambda x: float(x.model.resolution.input_luminosity_range) * (float(x.var.get_value())),
                config_key = 'opl-amplification',
                config_default = 10.0,
                name='lambda_OPL',
                doc='Gain applied to the OPL signal.')
        self._w_OPL = self.shared_parameter(
            lambda x: x.get_config_value('opl-relative-weight',1.0,float),name='w_OPL')

        self._Reshape_C_S = self.shared_parameter(lambda x: fake_filter(get_convis_attribute(x.node._G_S,'update')(x).get_value(),
                                                                        get_convis_attribute(x.node._E_S,'update')(x).get_value()),name='Reshape_C_S',
                                                  doc='This filter resizes C such that the output has the same size as S.')

        self._input_init = as_state(dtensor5('input_init'),
                                    init=lambda x: np.zeros((1, get_convis_attribute(x.node._E_n_C,'update')(x).get_value().shape[1]-1+
                                                    get_convis_attribute(x.node._TwuTu_C,'update')(x).get_value().shape[1]-1+
                                                    get_convis_attribute(x.node._Reshape_C_S,'update')(x).get_value().shape[1]-1,
                                    1, x.input.shape[1], x.input.shape[2])))
        input_padded_in_time = T.concatenate([
                        self._input_init,
                        self.input_variable],axis=1)
        Nx = self._G_C.shape[3]-1 + self._G_S.shape[3]-1
        Ny = self._G_C.shape[4]-1 + self._G_S.shape[4]-1
        self._L = as_variable(pad5(pad5(input_padded_in_time,Nx,3),Ny,4),'L')
        self._C = GraphWrapper(as_variable(conv3d(conv3d(conv3d(self._L,self._E_n_C),self._TwuTu_C),self._G_C),'C'),name='center',ignore=[self._L],parent=self).graph
        self._S = GraphWrapper(as_variable(conv3d(conv3d(self._C,self._E_S),self._G_S),'S'),name='surround',ignore=[self._C],parent=self).graph
        I_OPL = as_variable(self._lambda_OPL * (conv3d(self._C,self._Reshape_C_S) - self._w_OPL * self._S),'I_OPL',html_name="I<sub>OPL</sub>",html_formula="I<sub>OPL</sub> = &lambda;*(C-w*S)")

        length_of_filters = self._E_n_C.shape[1]-1+self._TwuTu_C.shape[1]-1+self._Reshape_C_S.shape[1]-1 
        as_out_state(T.set_subtensor(self._input_init[:,-(input_padded_in_time[:,-(length_of_filters):,:,:,:].shape[1]):,:,:,:],
                                    input_padded_in_time[:,-(length_of_filters):,:,:,:]), self._input_init)
        super(OPLLayer,self).__init__(make_nd(I_OPL,3),name=name,inputs=inputs)

class OPLAllRecursive(Layer):
    """
    The OPL current is a filtered version of the luminance input with spatial and temporal kernels.

    The inputs of the function are: 

     * :py:obj:`L` (the luminance input), 
     * :py:obj:`lambda_OPL`, :py:obj:`w_OPL` (scaling and weight parameters)

    """
    def __init__(self,model=None,config={},name="opl",input_variable=None,inputs=None):
        
        self.retina = model
        self.model = model
        self.set_config(config)
        if name is None:
            name = str(uuid.uuid4())
        self.name = self.config.get('name',name)
        self.input_variable = make_nd(self.create_input(),5)
        padding = (0,0,0)
        self._input_init = as_state(dtensor5('input_init'),
                                    init=lambda x: np.zeros((1, padding[0], 1, padding[1], padding[2])))
        input_padded_in_time = T.concatenate([
                        self._input_init,
                        self.input_variable],axis=1)
        Nx = 10#self._G_C.shape[3]-1 + self._G_S.shape[3]-1
        Ny = 10#self._G_C.shape[4]-1 + self._G_S.shape[4]-1
        self._L = pad5(pad5(input_padded_in_time,Nx,3),Ny,4)
        self._lambda_OPL = self.shared_parameter(
                lambda x: float(x.value_from_config()) / float(self.model.config.get('retina.input-luminosity-range',self.model.config.get('input-luminosity-range',255.0))),
                save = lambda x: x.value_to_config(float(self.model.config.get('retina.input-luminosity-range',self.model.config.get('input-luminosity-range',255.0))) * (float(x.var.get_value()))),
                get = lambda x: float(self.model.config.get('retina.input-luminosity-range',self.model.config.get('input-luminosity-range',255.0))) * (float(x.var.get_value())),
                config_key = 'opl-amplification',
                config_default = 10.0,
                name='lambda_OPL',
                doc='Gain applied to the OPL signal.')
        self._w_OPL = self.shared_parameter(
            lambda x: x.get_config_value('opl-relative-weight',1.0,float),name='w_OPL')
        I_OPL = self._lambda_OPL * (self._L - self._w_OPL * self._L)

        as_out_state(T.set_subtensor(self._input_init[:,-(input_padded_in_time[:,-(padding[0]):,:,:,:].shape[1]):,:,:,:],
                                    input_padded_in_time[:,-(padding[0]):,:,:,:]), self._input_init)
        super(OPLAllRecursive,self).__init__(make_nd(I_OPL,3),name=name,inputs=inputs)

class OPLLayerLeakyHeat(Layer):        
=======
    
class OPL(Layer):
>>>>>>> d6ccd3c8
    """
    The OPL current is a filtered version of the luminance input with spatial and temporal kernels.

    $$I_{OLP}(x,y,t) = \lambda_{OPL}(C(x,y,t) - w_{OPL} S(x,y,t)_)$$

    with:

    :math:`C(x,y,t) = G * T(wu,Tu) * E(n,t) * L (x,y,t)`

    :math:`S(x,y,t) = G * E * C(x,y,t)`

    In the case of leaky heat equation:

    :math:`C(x,y,t) = T(wu,Tu) * K(sigma_C,Tau_C) * L (x,y,t)`

    :math:`S(x,y,t) = K(sigma_S,Tau_S) * C(x,y,t)`
    p.275

    To keep all dimensions similar, a *fake kernel* has to be used on the center output that contains a single 1 but has the shape of the filters used on the surround, such that the surround can be subtracted from the center.

    The inputs of the function are: 

     * :py:obj:`L` (the luminance input), 
     * :py:obj:`E_n_C`, :py:obj:`TwuTu_C`, :py:obj:`G_C` (the center filters), 
     * :py:obj:`E_S`, :py:obj:`G_S` (the surround filters), 
     * :py:obj:`Reshape_C_S` (the fake filter), 
     * :py:obj:`lambda_OPL`, :py:obj:`w_OPL` (scaling and weight parameters)

    """
<<<<<<< HEAD
    def __init__(self,config={},name="opl",model=None,inputs=None):
        self.set_config(config)
        
        # center
        self.retina = model
        self.model = model
        
        if name is None:
            name = str(uuid.uuid4())
        self.name = self.config.get('name',name)
        self.input_variable = make_nd(self.create_input(),5)
        self._E_n_C = self.shared_parameter(
            lambda x: exponential_filter_5d(tau=float(x.get_config_value('center-tau__sec',0.01)),
                                            n=int(x.get_config_value('center-n__uint', 0)),
                                            resolution=x.resolution),name='E_n_C')
        self._TwuTu_C = self.shared_parameter(
            lambda x: exponential_highpass_filter_5d(tau=float(x.get_config_value('undershoot',{}).get('tau__sec',0.1)),
                                                     relative_weight=float(x.get_config_value('undershoot',{}).get('relative-weight', 0.1)),
                                                     resolution=x.resolution),name='TwuTu_C')
        self._G_C = self.shared_parameter(
            lambda x: gauss_filter_5d(float(x.get_config_value('center-sigma__deg',0.05)),float(x.get_config_value('center-sigma__deg',0.05)),
                                      resolution=x.resolution,even=False),name='G_C')
        self._G_S = self.shared_parameter(
            lambda x: gauss_filter_2d(float(x.get_config_value('surround-sigma__deg',0.15)),float(x.get_config_value('surround-sigma__deg',0.15)),
                                      resolution=x.resolution,even=False),name='G_S')
        #self._lambda_OPL = self.shared_parameter(
        #    lambda x: x.get_config_value('opl-amplification',10.0,float) / float(x.model.config.get('input-luminosity-range',255.0)),name='lambda_OPL')
        self._lambda_OPL = self.shared_parameter(
                lambda x: float(x.value_from_config()) / float(self.model.config.get('retina.input-luminosity-range',255.0)),
                save = lambda x: x.value_to_config(float(self.model.config.get('retina.input-luminosity-range',255.0)) * (float(x.var.get_value()))),
                get = lambda x: float(self.model.config.get('retina.input-luminosity-range',255.0)) * (float(x.var.get_value())),
                config_key = 'opl-amplification',
                config_default = 10.0,
                name='lambda_OPL',
                doc='Gain applied to the OPL signal.')
        self._w_OPL = self.shared_parameter(
                lambda x: x.get_config_value('opl-relative-weight',1.0,float),
                name='w_OPL',
                doc="Weight applied to the surround signal.")

        self._input_init = as_state(dtensor5('input_init'),
                                    init=lambda x: np.zeros((1, get_convis_attribute(self._E_n_C,'update')(x).get_value().shape[1]-1
                                                             + get_convis_attribute(self._TwuTu_C,'update')(x).get_value().shape[1]-1,
                                    1, x.input.shape[1], x.input.shape[2])))
        input_padded_in_time = T.concatenate([
                        self._input_init,
                        self.input_variable],axis=1)
        Nx = self._G_C.shape[3]-1
        Ny = self._G_C.shape[4]-1
        self._L = pad5(pad5(input_padded_in_time,Nx,3),Ny,4)
        self._C = GraphWrapper(make_nd(conv3d(conv3d(conv3d(self._L,self._E_n_C),self._TwuTu_C),self._G_C),3),name='center').graph
        
        # surround
        tau = as_parameter(theano.shared(float(config.get('surround-tau__sec',0.001))),
                           name = 'tau__sec',
                           doc="""$\\tau$ gives the time constant of the exponential decay in seconds.
                           Small values give fast responses while large values give slow responses.
                           The steps to seconds conversion of the associated model will be used to compute.

                           The default value is 10ms.
                           """,
                           initialized = True,
                           optimizable = True,
                           config_key = 'surround-tau__sec',
                           init=lambda x: (x.node.config.get('surround-tau__sec',0.001)))
        steps = as_parameter(theano.shared(model.steps_to_seconds(1.0)),
                            name = 'step',
                            doc="""To convert the time constant in seconds into the appropriate length in bins or steps, this value will be automatically filled via the associatated model.""",
                            initialized = True, 
                            init=lambda x: x.resolution.steps_to_seconds(1.0))
        _preceding_V = as_state(T.dmatrix("preceding_V"),
                               doc="Since recursive filtering needs the result of the previous timestep, the last time step has to be remembered as a state inbetween computations.",
                               init=lambda x: float(x.node.config.get('initial_value',0.5))*np.ones_like(x.input[0,:,:])) # initial condition for sequence
        _preceding_input = as_state(T.dmatrix("preceding_input"),
                               init=lambda x: float(x.node.config.get('initial_value',0.5))*np.ones_like(x.input[0,:,:])) # initial condition for sequence
        a_0 = 1.0
        a_1 = -T.exp(-steps/tau)
        self.a_1 = a_1
        b_0 = 1.0 - a_1
        _k = as_parameter(T.iscalar("k"),init=lambda x: x.input.shape[0]) # number of iteration steps

        ## radial blur
        dtensor4_broadcastable = T.TensorType('float64', (False,False,False,True))
        dtensor3_broadcastable = T.TensorType('float64', (False,False,True))

        kernel = self._G_S
        
        def filter_step(input_image,
                        preceding_V,preceding_input):
            """
                This function computes a single frame for the recursive exponential filtering.

                Additionally, in each step the output is smoothed with a kernel, such that
                activity propagates across the entire population (if given enough time).
            """
            #V = input_image - 0.1*(preceding_input * b_0 - preceding_V * a_1) / a_0
            #V = preceding_V + input_image# + 0.01*(preceding_input * b_0 - preceding_V * a_1) / a_0
            V = (input_image * b_0 - preceding_V * a_1) / a_0

            s0 = (kernel.shape[0]-1)//2
            s0 = (kernel.shape[0]+2)
            s1 = (kernel.shape[1]-1)//2
            s1 = (kernel.shape[1]+2)
            #V_padded = make_nd(pad5(pad5(make_nd(V,5),s0,3,mode = 'const',c=T.mean(V)),s1,4,mode = 'const',c=T.mean(V)),2)
            #V_padded = make_nd(pad5(pad5(make_nd(V,5),s0,3,mode = 'mirror'),s1,4,mode = 'mirror'),2)
            V_padded = pad2_xy(V,s0,s1,mode = 'mirror')
            s0begin = (kernel.shape[0]-1)//2 + s0 -1
            s1begin = (kernel.shape[1]-1)//2 + s1 -1
            s0end = V.shape[0] + s0begin
            s1end = V.shape[1] + s1begin
            V_smoothed = conv2d(V_padded,kernel, border_mode='full')[s0begin:s0end,s1begin:s1end]
            return V_smoothed,input_image
        
        output_variable, _updates = theano.scan(fn=filter_step,
                                      outputs_info=[_preceding_V,_preceding_input],
                                      sequences = [self._C],
                                      non_sequences=[],
                                      n_steps=_k)
        set_convis_attribute(output_variable[0],'name','output')
        as_out_state(output_variable[0][-1],_preceding_V)
        as_out_state(self._C[-1],_preceding_input)
        surround_out = GraphWrapper(output_variable[0],name='surround',ignore=[self._C]).graph
        self._S = surround_out
        I_OPL = self._lambda_OPL * 0.5 * (self._C - self._w_OPL * surround_out)
        
        length_of_filters = self._E_n_C.shape[1]-1+self._TwuTu_C.shape[1]-1
        as_out_state(T.set_subtensor(self._input_init[:,-(input_padded_in_time[:,-(length_of_filters):,:,:,:].shape[1]):,:,:,:],
                                    input_padded_in_time[:,-(length_of_filters):,:,:,:]), self._input_init)
        
        super(OPLLayerLeakyHeat,self).__init__(I_OPL,name=name,inputs=inputs)
        self.node_type = 'OPL Layer LeakyHeat'
        self.node_description = lambda: 'Temporal Recursive Filtering and Spatial Convolution'

 
class BipolarLayer(Layer):
=======
    def __init__(self,**kwargs):
        super(OPL, self).__init__()
        self.dims = 5
        self.opl_filter = HalfRecursiveOPLFilter()
    @property
    def filter_length(self):
        return self.opl_filter.filter_length
    def forward(self, x):
        return self.opl_filter(x)
 
class Bipolar(Layer):
>>>>>>> d6ccd3c8
    """
    Example Configuration::

        'contrast-gain-control': {
            'opl-amplification__Hz': 50, # for linear OPL: ampOPL = relative_ampOPL / fatherRetina->input_luminosity_range ;
                                                       # `ampInputCurrent` in virtual retina
            'bipolar-inert-leaks__Hz': 50,             # `gLeak` in virtual retina
            'adaptation-sigma__deg': 0.2,              # `sigmaSurround` in virtual retina
            'adaptation-tau__sec': 0.005,              # `tauSurround` in virtual retina
            'adaptation-feedback-amplification__Hz': 0 # `ampFeedback` in virtual retina
        },
    """
<<<<<<< HEAD
    def __init__(self,model=None,config={},name="bipolar",input_variable=None,inputs=None):
        
        self.retina = model
        self.model = model
        self.set_config(config)
        self.state = None
        if name is None:
            name = str(uuid.uuid4())
        self.name = self.config.get('name',name)
        # Rewrite with the following assumptions:
        ## controlCond_a is always two elements: a_0, a_1
        ## controlCond_b is always one element: b_0
        # we only need to remember one slice of last input to the inhibitory controlCond
        # we only need to remember one slice of values from the previous timestep

        self._lambda_amp = self.shared_parameter(lambda x: float(x.node.config.get('adaptation-feedback-amplification__Hz',50)),
                                                 name="lambda_amp")
        self._g_leak = self.shared_parameter(lambda x: float(x.node.config.get('bipolar-inert-leaks__Hz',50)),
                                    name="g_leak")
        self._input_amp = self.shared_parameter(lambda x: float(x.node.config.get('opl-amplification__Hz',100)),
                                       name="input_amp")
        self._inputNernst_inhibition = self.shared_parameter(lambda x: float(x.node.config.get('inhibition_nernst',0.0)),
                                                    name="inputNernst_inhibition")

        tau = self.shared_parameter(lambda x: x.resolution.seconds_to_steps(float(x.get_config_value('adaptation-tau__sec',0.00001))),
                           name = 'tau')
        steps = self.shared_parameter(lambda x: x.resolution.steps_to_seconds(1.0),name = 'step')
        a_0 = 1.0
        a_1 = -T.exp(-steps/tau)
        b_0 = 1.0 - a_1
        # definition of sequences / initial condition for sequences
        self._I_OPL = self.create_input() #sequence
        self._preceding_V_bip = as_state(T.dmatrix("preceding_V_bip"),
            init=lambda x: float(x.node.config.get('initial_value',0.5))*np.ones_like(x.input[0,:,:])) # initial condition for sequence
        self._preceding_inhibition = as_state(T.dmatrix("preceding_inhibition"),
            init=lambda x: float(x.node.config.get('initial_value',0.5))*np.ones_like(x.input[0,:,:])) # initial condition for sequence
        self._inhibition_smoothing_kernel = self.shared_parameter(
            lambda x: gauss_filter_2d(float(x.get_config_value('adaptation-sigma__deg',0.2)),float(x.get_config_value('adaptation-sigma__deg',0.2)),
                                      resolution=x.resolution,even=False),
            name='inhibition_smoothing_kernel')
                #T.dmatrix(self.name+"_inhibition_smoothing_kernel") # initial condition for sequence
        self._k_bip = as_parameter(T.iscalar("k"),init=lambda x: x.input.shape[0]) # number of iteration steps

        # Definition of bipolar computations in an iterative loop
        #    compare with the implementation in python for a version
        #    that is closer to virtual retina.
        #
        # The simulation has two populations of neurons, each being the size of the input image.
        # `V_bip` is the output of this stage and the excitatory population (called `daValues` in VR)
        #   `V_bip` recieves current input through `input_image` and conductance input through `preceding_inhibition`
        # `inhibition` is the inhibitory population (`controlCond` in VR)
        #   it gets a E and G filtered version of the rectified V_bip
        #
        # The `attenuation_map` provides a different conductance for each pixel 
        #    it is calculated from the previous time steps `inhibition` value
        #    which in turn is a filtered version of the rectified `V_bip`.
        # The shape of the rectification is controlled by `g_leak` and `lambda_amp`
        def bipolar_step(input_image,
                        preceding_V_bip, preceding_attenuationMap, preceding_inhibition, 
                        lambda_amp, g_leak, input_amp,inputNernst_inhibition,inhibition_smoothing_kernel):
                        # note: preceding_attenuationMap is not used: this is only an output
            total_conductance = as_variable(g_leak + as_variable(preceding_inhibition,name='preceding_inhibition'),'total_conductance')
            attenuation_map = as_variable(T.exp(-steps*total_conductance),'attenuation map')
            E_infinity = as_variable((input_amp * as_variable(input_image,name='input_image') + inputNernst_inhibition * preceding_inhibition)/total_conductance,name='E_infinity')
            V_bip = as_variable(((preceding_V_bip - E_infinity) * attenuation_map) + E_infinity,name='V_bip') # V_bip converges to E_infinity
            
            s0 = (inhibition_smoothing_kernel.shape[0]-1)/2
            s0end = preceding_V_bip.shape[0] + s0
            s1 = (inhibition_smoothing_kernel.shape[1]-1)/2
            s1end = preceding_V_bip.shape[1] + s1
            inhibition = as_variable((conv2d((lambda_amp*(preceding_V_bip)**2 * b_0 
                                         - preceding_inhibition * a_1) / a_0, 
                                      inhibition_smoothing_kernel,
                                      border_mode='full')[T.cast(s0,'int32'):T.cast(s0end,'int32'),T.cast(s1,'int32'):T.cast(s1end,'int32')]),'smoothed_inhibition')
            # // # missing feature from Virtual Retina:
            # // ##if(gCoupling!=0)
            # // ##  leakyHeatFilter.radiallyVariantBlur( *targets ); //last_values...

            return [V_bip,attenuation_map,inhibition]

        # The order in theano.scan has to match the order of arguments in the function bipolar_step
        self._result, self._updates = theano.scan(fn=bipolar_step,
                                      outputs_info=[(self._preceding_V_bip),T.zeros_like(self._preceding_V_bip),(self._preceding_inhibition)],
                                      sequences = [self._I_OPL],
                                      non_sequences=[self._lambda_amp, self._g_leak, self._input_amp,
                                                     self._inputNernst_inhibition, self._inhibition_smoothing_kernel],
                                      n_steps=self._I_OPL.shape[0])#self._k_bip)
        as_out_state(self._result[0][-1],self._preceding_V_bip)
        # attenuation is not part of the state, but can be used as an output sequence
        as_out_state(self._result[2][-1],self._preceding_inhibition)
        ## The order of arguments presented here is arbitrary (will be inferred by the symbols provided),
        ##  but function calls to compute_V_bip have to match this order!
        #self.compute_V_bip = theano.function(inputs=[self._I_OPL,self._preceding_V_bip,self._preceding_inhibition,
        #                                              self._lambda_amp, self._g_leak, self._step_size, self._input_amp,
        #                                              self._inputNernst_inhibition, self._inhibition_smoothing_kernel, self._b_0, self._a_0, self._a_1,
        #                                              self._k_bip], 
        #                                      outputs=self._result, 
        #                                      updates=self._updates)
        super(BipolarLayer,self).__init__(make_nd(self._result[0],3),name=name,inputs=inputs)


class GanglionInputLayer(Layer):
=======
    def __init__(self,**kwargs):
        super(Bipolar, self).__init__()
        self.dims = 5
        self.lambda_amp = as_parameter(50.0,
                                        name="lambda_amp",
                                        retina_config_key='adaptation-feedback-amplification__Hz')
        self.g_leak = as_parameter(50.0,init=lambda x: float(x.node.config.get('bipolar-inert-leaks__Hz',50)),
                                    name="g_leak",
                                    retina_config_key='bipolar-inert-leaks__Hz')
        self.input_amp = as_parameter(50.0,
                                       init=lambda x: float(x.node.config.get('opl-amplification__Hz',100)),
                                       name="input_amp",
                                       retina_config_key='opl-amplification__Hz')
        self.inputNernst_inhibition = 0.0
                                    #as_parameter(0.0,init=lambda x: float(x.node.config.get('inhibition_nernst',0.0)),
                                    #               name="inputNernst_inhibition",
                                    #               retina_config_key='inhibition_nernst')
        self.tau = as_parameter(1.0,init=lambda x: x.resolution.seconds_to_steps(float(x.get_config_value('adaptation-tau__sec',0.00001))),
                           name = 'tau', retina_config_key='adaptation-tau__sec')
        self.steps = Variable(0.001)
        self.a_0 = Variable(1.0)
        self.a_1 = -(-self.steps/self.tau).exp()
        self.b_0 =  1.0 - self.a_1
        self.conv2d = Conv2d(1,1,(9,9),padding=(4,4))
        self.conv2d.gaussian(0.1)
        #self.conv2d.set_weight(1.0)
    def init_states(self,input_shapes):
        self.preceding_V_bip = Variable(torch.zeros((input_shapes[3],input_shapes[4])))
        self.preceding_attenuationMap = Variable(torch.ones((input_shapes[3],input_shapes[4])))
        self.preceding_inhibition = Variable(torch.ones((input_shapes[3],input_shapes[4])))
    def forward(self, x):
        y = self.y = torch.autograd.Variable(torch.zeros(x.data.shape))
        # initial slices
        if not hasattr(self,'preceding_V_bip'):
            self.init_states(x.data.shape)
        if self._use_cuda:
            #self.conv2d.cuda()
            x = x.cuda()
            y = y.cuda()
            self.a_1 = self.a_1.cuda()
            self.a_0 = self.a_0.cuda()
            self.b_0 = self.b_0.cuda()
            self.preceding_V_bip = self.preceding_V_bip.cuda()
            self.preceding_attenuationMap = self.preceding_attenuationMap.cuda()
            self.preceding_inhibition = self.preceding_inhibition.cuda()
        else:
            x = x.cpu()
            y = y.cpu()
            self.a_1 = self.a_1.cpu()
            self.a_0 = self.a_0.cpu()
            self.b_0 = self.b_0.cpu()
            self.preceding_V_bip = self.preceding_V_bip.cpu()
            self.preceding_attenuationMap = self.preceding_attenuationMap.cpu()
            self.preceding_inhibition = self.preceding_inhibition.cpu()
        preceding_V_bip = self.preceding_V_bip
        preceding_attenuationMap = self.preceding_attenuationMap
        preceding_inhibition = self.preceding_inhibition
        for i,input_image in enumerate(x.split(1,dim=2)):
            total_conductance = self.g_leak + preceding_inhibition
            attenuation_map = (-self.steps*total_conductance).exp()
            E_infinity = (self.input_amp * input_image[0,0,0,:,:] + self.inputNernst_inhibition * preceding_inhibition)/total_conductance
            V_bip = ((preceding_V_bip - E_infinity) * attenuation_map) + E_infinity # V_bip converges to E_infinity
            
            inhibition = (self.lambda_amp*(preceding_V_bip.unsqueeze(0).unsqueeze(0))**2.0 * self.b_0 
                                         - preceding_inhibition * self.a_1) / self.a_0
            # smoothing with mean padding
            inhibition = (self.conv2d(inhibition - inhibition.mean()) + inhibition.mean())[0,0,:,:]
            # next step and output
            preceding_V_bip, preceding_attenuationMap, preceding_inhibition = V_bip, attenuation_map, inhibition
            y[:,:,i,:,:] = V_bip
        self.preceding_V_bip = preceding_V_bip
        self.preceding_attenuationMap = preceding_attenuationMap
        self.preceding_inhibition = preceding_inhibition
        return y


class GanglionInput(Layer):
>>>>>>> d6ccd3c8
    """
    The input current to the ganglion cells is filtered through a gain function.

    :math:`I_{Gang}(x,y,t) = G * N(eT * V_{Bip})`


    :math:`N(V) = \\frac{i^0_G}{1-\lambda(V-v^0_G)/i^0_G}` (if :math:`V < v^0_G`)

    
    :math:`N(V) = i^0_G + \lambda(V-v^0_G)` (if :math:`V > v^0_G`)

        Example configuration:

            {
                'name': 'Parvocellular Off',
                'enabled': True,
                'sign': -1,
                'transient-tau__sec':0.02,
                'transient-relative-weight':0.7,
                'bipolar-linear-threshold':0,
                'value-at-linear-threshold__Hz':37,
                'bipolar-amplification__Hz':100,
                'sigma-pool__deg': 0.0,
                'spiking-channel': {
                    ...
                }
            },
            {
                'name': 'Magnocellular On',
                'enabled': False,
                'sign': 1,
                'transient-tau__sec':0.03,
                'transient-relative-weight':1.0,
                'bipolar-linear-threshold':0,
                'value-at-linear-threshold__Hz':80,
                'bipolar-amplification__Hz':400,
                'sigma-pool__deg': 0.1,
                'spiking-channel': {
                    ...
                }
            },

    """
<<<<<<< HEAD
    def __init__(self,model=None,config={},name="ganglion_input",input_variable=None,inputs=None):
        
        self.retina = model
        self.model = model
        self.set_config(config)
        self.state = None
        if name is None:
            name = str(uuid.uuid4())
        self.name = self.config.get('name',name)
        self._V_bip = make_nd(self.create_input(),5)
        # TODO: state? what about previous episode? concatenate?
        #num_V_bip = input.reshape((1,input.shape[0],1,input.shape[1],input.shape[2]))
        self._T_G = self.shared_parameter(lambda x: float(x.get_config_value('sign',1)) * 
                                                        exponential_highpass_filter_5d(tau=float(x.get_config_value('transient-tau__sec',0.04)),
                                                            relative_weight=float(x.get_config_value('transient-relative-weight',0.75)),
                                                            resolution=x.resolution),
                                     name = 'T_G')
        self._input_init = as_state(dtensor5('input_init'),
                                    init=lambda x: np.zeros((1, get_convis_attribute(x.node._T_G,'update')(x).get_value().shape[1]-1,1, x.input.shape[1], x.input.shape[2])))

        #self._V_bip_padded = T.concatenate([T.zeros((1,self._T_G.shape[1]-1,1,self._V_bip.shape[3],self._V_bip.shape[4])),self._V_bip],axis=1)
        self._V_bip_padded = as_variable(T.concatenate([self._input_init,self._V_bip],axis=1),'V_bip_padded')

        length_of_filters = self._T_G.shape[1]-1
        as_out_state(T.set_subtensor(self._input_init[:,-(self._V_bip_padded[:,-(length_of_filters):,:,:,:].shape[1]):,:,:,:],
                                    self._V_bip_padded[:,-(length_of_filters):,:,:,:]), self._input_init)

        self._V_bip_E = as_variable(conv3d(self._V_bip_padded,self._T_G),'V_bip_E')
        self._i_0_G = self.shared_parameter(lambda x: float(x.get_config_value('value-at-linear-threshold__Hz',70.0)),
                                          name="i_0_G")
        self._v_0_G = self.shared_parameter(lambda x: float(x.get_config_value('bipolar-linear-threshold',0.0)),
                                          name="v_0_G")
        self._lambda_G = self.shared_parameter(lambda x: float(x.get_config_value('bipolar-amplification__Hz',100.0)),
                                          name="lambda_G")
        self._G_gang = self.shared_parameter(lambda x: gauss_filter_5d(float(x.get_config_value('sigma-pool__deg',0.0)),float(x.get_config_value('sigma-pool__deg',0.0)),
                                                                       resolution=x.resolution,even=False),
                                        name = 'G_gang')
        self._N = GraphWrapper(as_variable(theano.tensor.switch(self._V_bip_E < self._v_0_G, 
                                 as_variable(self._i_0_G/(1-self._lambda_G*(self._V_bip_E-self._v_0_G)/self._i_0_G),name='N_0',html_name='N<sub>V&lt;v0</sub>'),
                                 as_variable(self._i_0_G + self._lambda_G*(self._V_bip_E-self._v_0_G),name='N_1',html_name='N<sub>V&gt;=v0</sub>')),'N_G_gang',
                        requires=[self._lambda_G,self._i_0_G,self._v_0_G]),name='N',ignore=[self._V_bip_E]).graph

        #self.compute_N = theano.function([self._V_bip, self._T_G, self._i_0_G, self._v_0_G, self._lambda_G], self._N)

        self._I_Gang = conv3d(self._N,self._G_gang)
        self.output_variable = self._I_Gang
        #self.compute_I_Gang = theano.function([self._V_bip, self._T_G, self._i_0_G, self._v_0_G, self._lambda_G, self._G_gang], theano.Out(self.output_variable, borrow=True))
        super(GanglionInputLayer,self).__init__(make_nd(self._I_Gang,3),name=name,inputs=inputs)
    def __repr__(self):
        return '[Ganglion Input Layer] Shape: '+str(fake_filter_shape(self._G_gang.get_value(),self._T_G.get_value()))

class GanglionSpikingLayer(Layer):
=======
    def __init__(self,**kwargs):
        super(GanglionInput, self).__init__()
        self.dims = 5
        self.sign = Parameter(1.0, retina_config_key='sign')
        self.transient = Conv3d(1, 1, (5,1,1))
        self.transient_tau_center = variables.VirtualParameter(
            float,
            value=0.03,
            retina_config_key='transient-tau__sec')
        self.transient_relative_weight_center = variables.VirtualParameter(
            float,
            value=0.7,
            retina_config_key='transient-relative-weight').set_callback_arguments(resolution=variables.default_resolution)
        self.f_transient = variables.VirtualParameter(
            self.transient.highpass_exponential).set_callback_arguments(
                tau=self.transient_tau_center,
                relative_weight=self.transient_relative_weight_center,
                resolution=variables.default_resolution,
                adjust_padding=False)
        self.i_0 = Parameter(37.0, retina_config_key='value-at-linear-threshold__Hz')
        self.v_0 = Parameter(0.0, retina_config_key='bipolar-linear-threshold')
        self.lambda_G = Parameter(100.0, retina_config_key='bipolar-amplification__Hz')
        #self.high_pass = nn.Conv1d()
        self.input_state = State(torch.zeros((1,1,1,1,1)))
        self.spatial_pooling = Conv3d(1,1,(1,9,9))
        self.sigma_surround = variables.VirtualParameter(
            self.spatial_pooling.gaussian,
            value=0.0,
            retina_config_key='sigma-pool__deg').set_callback_arguments(
                adjust_padding=True,
                resolution=variables.default_resolution)
    @property
    def filter_length(self):
        return self.transient.weight.data.shape[TIME_DIMENSION] - 1 
    def forward(self, x):
        if not (self.input_state.data.shape[TIME_DIMENSION] == 2*self.filter_length and
            self.input_state.data.shape[3] == x.data.shape[3] and
            self.input_state.data.shape[4] == x.data.shape[4]):
            self.input_state = State(torch.zeros((x.data.shape[0],x.data.shape[1],2*self.filter_length,x.data.shape[3],x.data.shape[4])))
        x_pad = torch.cat([self.input_state, x], dim=TIME_DIMENSION)
        x = self.sign * self.transient(x_pad)[:,:,self.filter_length:,:,:]
        n = (self.i_0/(1-self.lambda_G*(x-self.v_0)/self.i_0))
        n_greater = (self.i_0 + self.lambda_G*(x-self.v_0))
        cond = x > self.v_0
        n.masked_scatter_(cond,n_greater.masked_select(cond)) # pytorch docs should have an example about this
        self.input_state = x_pad[:,:,-2*self.filter_length:,:,:]
        return self.spatial_pooling(n)

class GanglionSpiking(Layer):
>>>>>>> d6ccd3c8
    """
    The ganglion cells recieve the gain controlled input and produce spikes. 

    When the cell is not refractory, :math:`V` moves as:

    $$ \\\\dfrac{ dV_n }{dt} = I_{Gang}(x_n,y_n,t) - g^L V_n(t) + \eta_v(t)$$

    Otherwise it is set to 0.
    """
<<<<<<< HEAD
    def __init__(self,model=None,config={},name="ganglion_spikes",input_variable=None,inputs=None):
        self.retina = model
        self.model = model
        self.set_config(config)
        self.state = None
        self.last_noise_slice = None
        if name is None:
            name = str(uuid.uuid4())
        self.name = self.config.get('name',name)
        self._k_gang = as_parameter(T.iscalar("k_gang_spike"),init=lambda x: x.input.shape[0], doc='Length of the input sequence (set automatically).')
        
        #obsolete? self._refrac = T.dscalar(name+"refrac")
        
        self.input_variable = self.create_input()
        self.input_padding = as_state(T.dtensor3("initial_I"), init=lambda x: x.input[:1,:,:])
        self._I_gang = as_variable(T.concatenate([self.input_padding, self.input_variable]),'I_gang') # input
        
        self._initial_refr = as_state(
                T.dmatrix("initial_refr"),
                init=lambda x: np.zeros_like(x.input[0,:,:]) 
                        if x.node.config.get('random-init',True) is False
                        else (x.resolution.seconds_to_steps(x.node.config.get('refr-mean__sec',0.0005))*np.random.rand(*x.input[0,:,:].shape)),
                doc="Initialization of the refractory times. If `random-init` is `True`, each cell gets a random value between `[0..refr-mean__sec]`"
                )
        self._V_initial = as_state(
                T.dmatrix("V_initial"),
                doc='The initial state of the membrane potential (can be randomized with `random-init`).',
                init=lambda x: np.zeros_like(x.input[0,:,:])
                                if x.node.config.get('random-init',True) is False
                                else np.random.rand(*x.input[0,:,:].shape))

        self._refr_sigma = self.shared_parameter(
                lambda x: float(x.value_from_config()),
                save = lambda x: x.value_to_config(float(x.var.get_value())),
                get = lambda x: float(x.var.get_value()),
                config_key = 'refr-stdev__sec',
                config_default = 0.001,
                name='refr_sigma',
                doc='The standard deviation of the refractory time that is randomly drawn around `refr_mu`')*self.resolution.var_steps_per_second

        self._refr_mu = self.shared_parameter(
                lambda x: float(x.value_from_config()),
                save = lambda x: x.value_to_config(float(x.var.get_value())),
                get = lambda x: float(x.var.get_value()),
                config_key = 'refr-mean__sec',
                config_default = 0.000523,
                name='refr_mu',
                doc="The mean of the distribution of random refractory times (in seconds).")*self.resolution.var_steps_per_second

        self._g_L = self.shared_parameter(
                lambda x: float(x.value_from_config()),
                config_key = 'g-leak__Hz',
                config_default = 10,
                doc='Leak current (in Hz or dimensionless firing rate).',
                name = 'g_L')

        self._raw_noise_gang = as_parameter(
                T.dtensor3("noise_gang"),
                init=lambda x: np.random.randn(*x.input.shape),
                doc ='Random input (will be scaled by sigma-V and refr_stdev). Since the membrane potential already crossed the threshold when we want to draw a refractory period, we can safely use the next sample from this random input without introducing any codependency.')

        self._noise_state = as_state(T.dtensor3("initial_noise"), init=lambda x: np.random.randn(*x.input[:1,:,:].shape))
        self._noise_gang = T.concatenate([self._noise_state,self._raw_noise_gang]) # we need to remember one noise state
        self._noise_sigma = self.shared_parameter(
                lambda x: float(x.value_from_config()),
                save = lambda x: x.value_to_config(float(x.var.get_value())),
                get = lambda x: (x.var.get_value()),
                config_key = 'sigma-V',
                config_default = 0.1,
                doc='Amount of noise added to the membrane potential.',
                name = "noise_sigma")*T.sqrt(2*(self._g_L*self.resolution.var_steps_per_second))

        #self.random_init = self.config.get('random-init',None)
        
        self._tau = shared_parameter(lambda x: x.resolution.steps_to_seconds(1.0),
                O()(node=self,model=self.model),
                doc = 'Length of timesteps (ie. the steps_to_seconds(1.0) of the model.',
                name = 'tau')
        def spikeStep(I_gang, noise_gang,noise_gang_prev,
                      prior_V, prior_refr,  
                      noise_sigma, refr_mu, refr_sigma, g_L,tau_gang):
            V = prior_V + (I_gang - g_L * prior_V + noise_sigma*(noise_gang))*tau_gang
            V = as_variable(theano.tensor.switch(T.gt(prior_refr, 0.5), 0.0, V),'V')
            spikes = T.gt(V, 1.0)
            refr = as_variable(theano.tensor.switch(spikes,
                    prior_refr + refr_mu + refr_sigma * noise_gang - 2.0,
                    prior_refr - 1.0
                    ),'refr')
            next_refr = theano.tensor.switch(T.lt(refr, 0.0),0.0,refr)
            # T.switch(spikes,0.0,V)
            return [T.switch(spikes,0.0,V),next_refr,spikes*1.0]
        k = self.input_variable.shape[0]
        self._result, updates = theano.scan(fn=spikeStep,
                                      outputs_info=[(self._V_initial),(self._initial_refr),None],
                                      sequences = [self._I_gang,dict(input=self._noise_gang, taps=[-0,-1])],
                                      non_sequences=[self._noise_sigma, self._refr_mu, self._refr_sigma, self._g_L, self._tau],
                                      n_steps=k)#self._k_gang)
        as_out_state(self._I_gang[-1:,:,:],self.input_padding) #self.input_variable
        as_out_state(self._noise_gang[-1:,:,:],self._noise_state)
        as_out_state(self._result[0][-1],self._V_initial)
        as_out_state(self._result[1][-1],self._initial_refr)
        self.output_V = as_variable(self._result[0],name='output_V',
            doc='The membrane potential of each unit for each time step.')
        self.output_refractory = as_variable(self._result[1],name='output_refractory',
            doc='length of refractory period for each unit until it is allowed to spike again.')
        self.output_spikes = as_variable(self._result[2],name='output_spikes',
            doc='Binary count of spikes for each unit for each timestep. The maximal firing rate of this spike generation process is bounded by the size of time bins.')
        #spikes = T.extra_ops.diff(T.gt(self._result[1],0.0),n=1,axis=0)
        super(GanglionSpikingLayer,self).__init__(self._result[2],name=name,inputs=inputs)
    def __repr__(self):
        return '[Ganglion Spike Layer] Differential Equation'
=======
    def __init__(self,**kwargs):
        super(GanglionSpiking, self).__init__()
        self.dims = 5
        # parameters
        self.refr_mu = Parameter(0.003,
                            retina_config_key='refr-mean__sec',
                            doc='The mean of the distribution of random refractory times (in seconds).')
        self.refr_sigma = Parameter(0.001,
                            retina_config_key='refr-stdev__sec',
                            doc='The standard deviation of the refractory time that is randomly drawn around `refr_mu`')
        self.noise_sigma = Parameter(0.1,
                            retina_config_key='sigma-V',
                            doc='Amount of noise added to the membrane potential.')
        self.g_L = Parameter(50.0,
                            retina_config_key='g-leak__Hz',
                            doc='Leak current (in Hz or dimensionless firing rate).')
        self.tau = Parameter(0.001,
                            retina_config_key='--should be inherited',
                            doc = 'Length of timesteps (ie. the steps_to_seconds(1.0) of the model.')
    def init_states(self,input_shape):
        self.zeros = torch.autograd.Variable(torch.zeros((input_shape[3],input_shape[4])))
        self.V = 0.5+0.2*torch.autograd.Variable(torch.rand((input_shape[3],input_shape[4]))) # membrane potential
        self.refr = 1000.0*(self.refr_mu + self.refr_sigma *
                            torch.autograd.Variable(
                                torch.randn((input_shape[3],input_shape[4])))
                           )
        self.noise_prev = torch.autograd.Variable(torch.zeros((input_shape[3],input_shape[4])))
    def forward(self, I_gang):
        g_infini = 50.0 # apparently?
        if not hasattr(self,'V'):
            self.init_states(I_gang.data.shape)
        if self._use_cuda:
            #y = torch.autograd.Variable(torch.zeros(I_gang.data.shape)).cuda()
            self.V = self.V.cuda()
            self.refr = self.refr.cuda()
            self.zeros = self.zeros.cuda()
            self.noise_prev = self.noise_prev.cuda()
        else:
            #y = torch.autograd.Variable(torch.zeros(I_gang.data.shape)).cpu()
            self.V = self.V.cpu()
            self.refr = self.refr.cpu()
            self.zeros = self.zeros.cpu()
            self.noise_prev = self.noise_prev.cpu()
        all_spikes = []
        for t, I in enumerate(I_gang.squeeze(0).squeeze(0)):
            #print I.data.shape, self.V.data.shape,torch.randn(I.data.shape).shape
            if self._use_cuda:
                noise = torch.autograd.Variable(torch.randn(I.data.shape)).cuda()
            else:
                noise = torch.autograd.Variable(torch.randn(I.data.shape)).cpu()
            V = self.V + (I - self.g_L * self.V + self.noise_sigma*noise*torch.sqrt(self.g_L/self.tau))*self.tau
            #noise_now = 
            #V += (self.noise_prev - noise_now)*self.tau
            #self.noise_prev = noise_now
            if self._use_cuda:
                refr_noise = 1000.0*(self.refr_mu + self.refr_sigma *
                                    torch.autograd.Variable(torch.randn(I.data.shape)).cuda())
            else:
                refr_noise = 1000.0*(self.refr_mu + self.refr_sigma *
                                    torch.autograd.Variable(torch.randn(I.data.shape)))
            spikes = V > 1.0
            self.refr.masked_scatter_(spikes, refr_noise)
            self.refr.masked_scatter_(self.refr < 0.0, self.zeros)
            self.refr = self.refr - 1.0
            V.masked_scatter_(self.refr >= 0.5, self.zeros)
            V.masked_scatter_(spikes, self.zeros)
            self.V = V
            all_spikes.append(spikes[None,:,:])
        return torch.cat(all_spikes,dim=0)[None,None,:,:,:]
>>>>>>> d6ccd3c8
<|MERGE_RESOLUTION|>--- conflicted
+++ resolved
@@ -185,8 +185,8 @@
     def forward(self, x):
         return self.conv(x)
 
-<<<<<<< HEAD
-class OPLLayer(Layer):
+    
+class OPL(Layer):
     """
     The OPL current is a filtered version of the luminance input with spatial and temporal kernels.
 
@@ -215,286 +215,7 @@
      * :py:obj:`Reshape_C_S` (the fake filter), 
      * :py:obj:`lambda_OPL`, :py:obj:`w_OPL` (scaling and weight parameters)
 
-    Since we want to have some temporal and some spatial convolutions (some 1d, some 2d, but orthogonal to each other), we have to use 3d convolution (we don't have to, but this way we never have to worry about which is which axis). 3d convolution uses 5-tensors (see: <a href="http://deeplearning.net/software/theano/library/tensor/nnet/conv.html#theano.tensor.nnet.conv3d2d.conv3d">theano.tensor.nnet.conv</a>), so we define all inputs, kernels and outputs to be 5-tensors with the unused dimensions (color channels and batch/kernel number) set to be length 1.
-    """
-    def __init__(self,model=None,config={},name="opl",input_variable=None,inputs=None):
-        
-        self.retina = model
-        self.model = model
-        self.set_config(config)
-
-        if name is None:
-            name = str(uuid.uuid4())
-        self.name = self.config.get('name',name)
-        self.input_variable = make_nd(self.create_input(),5)
-        self._E_n_C = self.shared_parameter(
-            lambda x: exponential_filter_5d(tau=float(x.get_config_value('center-tau__sec',0.01,float)),
-                                            n=int(x.get_config_value('center-n__uint', 0, int)),
-                                            resolution=x.resolution),
-                        name='E_n_C',
-                        doc="The n-fold cascaded exponential creates a low-pass characteristic. A filter can be created with `numeric_filters.exponential_filter_5d`")
-        self._TwuTu_C = self.shared_parameter(
-            lambda x: exponential_highpass_filter_5d(tau = float(x.get_config_value('undershoot',{}).get('tau__sec',0.01)),
-                                                     relative_weight=float(x.get_config_value('undershoot',{}).get('relative-weight', 0.8)),
-                                                     resolution=x.resolution),name='TwuTu_C')
-        self._G_C = self.shared_parameter(
-            lambda x: gauss_filter_5d(float(x.get_config_value('center-sigma__deg',0.05)),float(x.get_config_value('center-sigma__deg',0.05)),
-                                      resolution=x.resolution,even=False),name='G_C')
-        self._E_S = self.shared_parameter(
-            lambda x: exponential_filter_5d(tau=float(x.get_config_value('surround-tau__sec',0.004)),resolution=x.resolution),name='E_S')
-        self._G_S = self.shared_parameter(
-            lambda x: gauss_filter_5d(float(x.get_config_value('surround-sigma__deg',0.15)),float(x.get_config_value('surround-sigma__deg',0.15)),
-                                      resolution=x.resolution,even=False),name='G_S')
-        self._lambda_OPL = self.shared_parameter(
-                lambda x: float(x.value_from_config()) / float(x.resolution.input_luminosity_range),
-                save = lambda x: x.value_to_config(float(x.resolution.input_luminosity_range) * (float(x.var.get_value()))),
-                get = lambda x: float(x.model.resolution.input_luminosity_range) * (float(x.var.get_value())),
-                config_key = 'opl-amplification',
-                config_default = 10.0,
-                name='lambda_OPL',
-                doc='Gain applied to the OPL signal.')
-        self._w_OPL = self.shared_parameter(
-            lambda x: x.get_config_value('opl-relative-weight',1.0,float),name='w_OPL')
-
-        self._Reshape_C_S = self.shared_parameter(lambda x: fake_filter(get_convis_attribute(x.node._G_S,'update')(x).get_value(),
-                                                                        get_convis_attribute(x.node._E_S,'update')(x).get_value()),name='Reshape_C_S',
-                                                  doc='This filter resizes C such that the output has the same size as S.')
-
-        self._input_init = as_state(dtensor5('input_init'),
-                                    init=lambda x: np.zeros((1, get_convis_attribute(x.node._E_n_C,'update')(x).get_value().shape[1]-1+
-                                                    get_convis_attribute(x.node._TwuTu_C,'update')(x).get_value().shape[1]-1+
-                                                    get_convis_attribute(x.node._Reshape_C_S,'update')(x).get_value().shape[1]-1,
-                                    1, x.input.shape[1], x.input.shape[2])))
-        input_padded_in_time = T.concatenate([
-                        self._input_init,
-                        self.input_variable],axis=1)
-        Nx = self._G_C.shape[3]-1 + self._G_S.shape[3]-1
-        Ny = self._G_C.shape[4]-1 + self._G_S.shape[4]-1
-        self._L = as_variable(pad5(pad5(input_padded_in_time,Nx,3),Ny,4),'L')
-        self._C = GraphWrapper(as_variable(conv3d(conv3d(conv3d(self._L,self._E_n_C),self._TwuTu_C),self._G_C),'C'),name='center',ignore=[self._L],parent=self).graph
-        self._S = GraphWrapper(as_variable(conv3d(conv3d(self._C,self._E_S),self._G_S),'S'),name='surround',ignore=[self._C],parent=self).graph
-        I_OPL = as_variable(self._lambda_OPL * (conv3d(self._C,self._Reshape_C_S) - self._w_OPL * self._S),'I_OPL',html_name="I<sub>OPL</sub>",html_formula="I<sub>OPL</sub> = &lambda;*(C-w*S)")
-
-        length_of_filters = self._E_n_C.shape[1]-1+self._TwuTu_C.shape[1]-1+self._Reshape_C_S.shape[1]-1 
-        as_out_state(T.set_subtensor(self._input_init[:,-(input_padded_in_time[:,-(length_of_filters):,:,:,:].shape[1]):,:,:,:],
-                                    input_padded_in_time[:,-(length_of_filters):,:,:,:]), self._input_init)
-        super(OPLLayer,self).__init__(make_nd(I_OPL,3),name=name,inputs=inputs)
-
-class OPLAllRecursive(Layer):
-    """
-    The OPL current is a filtered version of the luminance input with spatial and temporal kernels.
-
-    The inputs of the function are: 
-
-     * :py:obj:`L` (the luminance input), 
-     * :py:obj:`lambda_OPL`, :py:obj:`w_OPL` (scaling and weight parameters)
-
-    """
-    def __init__(self,model=None,config={},name="opl",input_variable=None,inputs=None):
-        
-        self.retina = model
-        self.model = model
-        self.set_config(config)
-        if name is None:
-            name = str(uuid.uuid4())
-        self.name = self.config.get('name',name)
-        self.input_variable = make_nd(self.create_input(),5)
-        padding = (0,0,0)
-        self._input_init = as_state(dtensor5('input_init'),
-                                    init=lambda x: np.zeros((1, padding[0], 1, padding[1], padding[2])))
-        input_padded_in_time = T.concatenate([
-                        self._input_init,
-                        self.input_variable],axis=1)
-        Nx = 10#self._G_C.shape[3]-1 + self._G_S.shape[3]-1
-        Ny = 10#self._G_C.shape[4]-1 + self._G_S.shape[4]-1
-        self._L = pad5(pad5(input_padded_in_time,Nx,3),Ny,4)
-        self._lambda_OPL = self.shared_parameter(
-                lambda x: float(x.value_from_config()) / float(self.model.config.get('retina.input-luminosity-range',self.model.config.get('input-luminosity-range',255.0))),
-                save = lambda x: x.value_to_config(float(self.model.config.get('retina.input-luminosity-range',self.model.config.get('input-luminosity-range',255.0))) * (float(x.var.get_value()))),
-                get = lambda x: float(self.model.config.get('retina.input-luminosity-range',self.model.config.get('input-luminosity-range',255.0))) * (float(x.var.get_value())),
-                config_key = 'opl-amplification',
-                config_default = 10.0,
-                name='lambda_OPL',
-                doc='Gain applied to the OPL signal.')
-        self._w_OPL = self.shared_parameter(
-            lambda x: x.get_config_value('opl-relative-weight',1.0,float),name='w_OPL')
-        I_OPL = self._lambda_OPL * (self._L - self._w_OPL * self._L)
-
-        as_out_state(T.set_subtensor(self._input_init[:,-(input_padded_in_time[:,-(padding[0]):,:,:,:].shape[1]):,:,:,:],
-                                    input_padded_in_time[:,-(padding[0]):,:,:,:]), self._input_init)
-        super(OPLAllRecursive,self).__init__(make_nd(I_OPL,3),name=name,inputs=inputs)
-
-class OPLLayerLeakyHeat(Layer):        
-=======
-    
-class OPL(Layer):
->>>>>>> d6ccd3c8
-    """
-    The OPL current is a filtered version of the luminance input with spatial and temporal kernels.
-
-    $$I_{OLP}(x,y,t) = \lambda_{OPL}(C(x,y,t) - w_{OPL} S(x,y,t)_)$$
-
-    with:
-
-    :math:`C(x,y,t) = G * T(wu,Tu) * E(n,t) * L (x,y,t)`
-
-    :math:`S(x,y,t) = G * E * C(x,y,t)`
-
-    In the case of leaky heat equation:
-
-    :math:`C(x,y,t) = T(wu,Tu) * K(sigma_C,Tau_C) * L (x,y,t)`
-
-    :math:`S(x,y,t) = K(sigma_S,Tau_S) * C(x,y,t)`
-    p.275
-
-    To keep all dimensions similar, a *fake kernel* has to be used on the center output that contains a single 1 but has the shape of the filters used on the surround, such that the surround can be subtracted from the center.
-
-    The inputs of the function are: 
-
-     * :py:obj:`L` (the luminance input), 
-     * :py:obj:`E_n_C`, :py:obj:`TwuTu_C`, :py:obj:`G_C` (the center filters), 
-     * :py:obj:`E_S`, :py:obj:`G_S` (the surround filters), 
-     * :py:obj:`Reshape_C_S` (the fake filter), 
-     * :py:obj:`lambda_OPL`, :py:obj:`w_OPL` (scaling and weight parameters)
-
-    """
-<<<<<<< HEAD
-    def __init__(self,config={},name="opl",model=None,inputs=None):
-        self.set_config(config)
-        
-        # center
-        self.retina = model
-        self.model = model
-        
-        if name is None:
-            name = str(uuid.uuid4())
-        self.name = self.config.get('name',name)
-        self.input_variable = make_nd(self.create_input(),5)
-        self._E_n_C = self.shared_parameter(
-            lambda x: exponential_filter_5d(tau=float(x.get_config_value('center-tau__sec',0.01)),
-                                            n=int(x.get_config_value('center-n__uint', 0)),
-                                            resolution=x.resolution),name='E_n_C')
-        self._TwuTu_C = self.shared_parameter(
-            lambda x: exponential_highpass_filter_5d(tau=float(x.get_config_value('undershoot',{}).get('tau__sec',0.1)),
-                                                     relative_weight=float(x.get_config_value('undershoot',{}).get('relative-weight', 0.1)),
-                                                     resolution=x.resolution),name='TwuTu_C')
-        self._G_C = self.shared_parameter(
-            lambda x: gauss_filter_5d(float(x.get_config_value('center-sigma__deg',0.05)),float(x.get_config_value('center-sigma__deg',0.05)),
-                                      resolution=x.resolution,even=False),name='G_C')
-        self._G_S = self.shared_parameter(
-            lambda x: gauss_filter_2d(float(x.get_config_value('surround-sigma__deg',0.15)),float(x.get_config_value('surround-sigma__deg',0.15)),
-                                      resolution=x.resolution,even=False),name='G_S')
-        #self._lambda_OPL = self.shared_parameter(
-        #    lambda x: x.get_config_value('opl-amplification',10.0,float) / float(x.model.config.get('input-luminosity-range',255.0)),name='lambda_OPL')
-        self._lambda_OPL = self.shared_parameter(
-                lambda x: float(x.value_from_config()) / float(self.model.config.get('retina.input-luminosity-range',255.0)),
-                save = lambda x: x.value_to_config(float(self.model.config.get('retina.input-luminosity-range',255.0)) * (float(x.var.get_value()))),
-                get = lambda x: float(self.model.config.get('retina.input-luminosity-range',255.0)) * (float(x.var.get_value())),
-                config_key = 'opl-amplification',
-                config_default = 10.0,
-                name='lambda_OPL',
-                doc='Gain applied to the OPL signal.')
-        self._w_OPL = self.shared_parameter(
-                lambda x: x.get_config_value('opl-relative-weight',1.0,float),
-                name='w_OPL',
-                doc="Weight applied to the surround signal.")
-
-        self._input_init = as_state(dtensor5('input_init'),
-                                    init=lambda x: np.zeros((1, get_convis_attribute(self._E_n_C,'update')(x).get_value().shape[1]-1
-                                                             + get_convis_attribute(self._TwuTu_C,'update')(x).get_value().shape[1]-1,
-                                    1, x.input.shape[1], x.input.shape[2])))
-        input_padded_in_time = T.concatenate([
-                        self._input_init,
-                        self.input_variable],axis=1)
-        Nx = self._G_C.shape[3]-1
-        Ny = self._G_C.shape[4]-1
-        self._L = pad5(pad5(input_padded_in_time,Nx,3),Ny,4)
-        self._C = GraphWrapper(make_nd(conv3d(conv3d(conv3d(self._L,self._E_n_C),self._TwuTu_C),self._G_C),3),name='center').graph
-        
-        # surround
-        tau = as_parameter(theano.shared(float(config.get('surround-tau__sec',0.001))),
-                           name = 'tau__sec',
-                           doc="""$\\tau$ gives the time constant of the exponential decay in seconds.
-                           Small values give fast responses while large values give slow responses.
-                           The steps to seconds conversion of the associated model will be used to compute.
-
-                           The default value is 10ms.
-                           """,
-                           initialized = True,
-                           optimizable = True,
-                           config_key = 'surround-tau__sec',
-                           init=lambda x: (x.node.config.get('surround-tau__sec',0.001)))
-        steps = as_parameter(theano.shared(model.steps_to_seconds(1.0)),
-                            name = 'step',
-                            doc="""To convert the time constant in seconds into the appropriate length in bins or steps, this value will be automatically filled via the associatated model.""",
-                            initialized = True, 
-                            init=lambda x: x.resolution.steps_to_seconds(1.0))
-        _preceding_V = as_state(T.dmatrix("preceding_V"),
-                               doc="Since recursive filtering needs the result of the previous timestep, the last time step has to be remembered as a state inbetween computations.",
-                               init=lambda x: float(x.node.config.get('initial_value',0.5))*np.ones_like(x.input[0,:,:])) # initial condition for sequence
-        _preceding_input = as_state(T.dmatrix("preceding_input"),
-                               init=lambda x: float(x.node.config.get('initial_value',0.5))*np.ones_like(x.input[0,:,:])) # initial condition for sequence
-        a_0 = 1.0
-        a_1 = -T.exp(-steps/tau)
-        self.a_1 = a_1
-        b_0 = 1.0 - a_1
-        _k = as_parameter(T.iscalar("k"),init=lambda x: x.input.shape[0]) # number of iteration steps
-
-        ## radial blur
-        dtensor4_broadcastable = T.TensorType('float64', (False,False,False,True))
-        dtensor3_broadcastable = T.TensorType('float64', (False,False,True))
-
-        kernel = self._G_S
-        
-        def filter_step(input_image,
-                        preceding_V,preceding_input):
-            """
-                This function computes a single frame for the recursive exponential filtering.
-
-                Additionally, in each step the output is smoothed with a kernel, such that
-                activity propagates across the entire population (if given enough time).
-            """
-            #V = input_image - 0.1*(preceding_input * b_0 - preceding_V * a_1) / a_0
-            #V = preceding_V + input_image# + 0.01*(preceding_input * b_0 - preceding_V * a_1) / a_0
-            V = (input_image * b_0 - preceding_V * a_1) / a_0
-
-            s0 = (kernel.shape[0]-1)//2
-            s0 = (kernel.shape[0]+2)
-            s1 = (kernel.shape[1]-1)//2
-            s1 = (kernel.shape[1]+2)
-            #V_padded = make_nd(pad5(pad5(make_nd(V,5),s0,3,mode = 'const',c=T.mean(V)),s1,4,mode = 'const',c=T.mean(V)),2)
-            #V_padded = make_nd(pad5(pad5(make_nd(V,5),s0,3,mode = 'mirror'),s1,4,mode = 'mirror'),2)
-            V_padded = pad2_xy(V,s0,s1,mode = 'mirror')
-            s0begin = (kernel.shape[0]-1)//2 + s0 -1
-            s1begin = (kernel.shape[1]-1)//2 + s1 -1
-            s0end = V.shape[0] + s0begin
-            s1end = V.shape[1] + s1begin
-            V_smoothed = conv2d(V_padded,kernel, border_mode='full')[s0begin:s0end,s1begin:s1end]
-            return V_smoothed,input_image
-        
-        output_variable, _updates = theano.scan(fn=filter_step,
-                                      outputs_info=[_preceding_V,_preceding_input],
-                                      sequences = [self._C],
-                                      non_sequences=[],
-                                      n_steps=_k)
-        set_convis_attribute(output_variable[0],'name','output')
-        as_out_state(output_variable[0][-1],_preceding_V)
-        as_out_state(self._C[-1],_preceding_input)
-        surround_out = GraphWrapper(output_variable[0],name='surround',ignore=[self._C]).graph
-        self._S = surround_out
-        I_OPL = self._lambda_OPL * 0.5 * (self._C - self._w_OPL * surround_out)
-        
-        length_of_filters = self._E_n_C.shape[1]-1+self._TwuTu_C.shape[1]-1
-        as_out_state(T.set_subtensor(self._input_init[:,-(input_padded_in_time[:,-(length_of_filters):,:,:,:].shape[1]):,:,:,:],
-                                    input_padded_in_time[:,-(length_of_filters):,:,:,:]), self._input_init)
-        
-        super(OPLLayerLeakyHeat,self).__init__(I_OPL,name=name,inputs=inputs)
-        self.node_type = 'OPL Layer LeakyHeat'
-        self.node_description = lambda: 'Temporal Recursive Filtering and Spatial Convolution'
-
- 
-class BipolarLayer(Layer):
-=======
+    """
     def __init__(self,**kwargs):
         super(OPL, self).__init__()
         self.dims = 5
@@ -506,7 +227,6 @@
         return self.opl_filter(x)
  
 class Bipolar(Layer):
->>>>>>> d6ccd3c8
     """
     Example Configuration::
 
@@ -519,110 +239,6 @@
             'adaptation-feedback-amplification__Hz': 0 # `ampFeedback` in virtual retina
         },
     """
-<<<<<<< HEAD
-    def __init__(self,model=None,config={},name="bipolar",input_variable=None,inputs=None):
-        
-        self.retina = model
-        self.model = model
-        self.set_config(config)
-        self.state = None
-        if name is None:
-            name = str(uuid.uuid4())
-        self.name = self.config.get('name',name)
-        # Rewrite with the following assumptions:
-        ## controlCond_a is always two elements: a_0, a_1
-        ## controlCond_b is always one element: b_0
-        # we only need to remember one slice of last input to the inhibitory controlCond
-        # we only need to remember one slice of values from the previous timestep
-
-        self._lambda_amp = self.shared_parameter(lambda x: float(x.node.config.get('adaptation-feedback-amplification__Hz',50)),
-                                                 name="lambda_amp")
-        self._g_leak = self.shared_parameter(lambda x: float(x.node.config.get('bipolar-inert-leaks__Hz',50)),
-                                    name="g_leak")
-        self._input_amp = self.shared_parameter(lambda x: float(x.node.config.get('opl-amplification__Hz',100)),
-                                       name="input_amp")
-        self._inputNernst_inhibition = self.shared_parameter(lambda x: float(x.node.config.get('inhibition_nernst',0.0)),
-                                                    name="inputNernst_inhibition")
-
-        tau = self.shared_parameter(lambda x: x.resolution.seconds_to_steps(float(x.get_config_value('adaptation-tau__sec',0.00001))),
-                           name = 'tau')
-        steps = self.shared_parameter(lambda x: x.resolution.steps_to_seconds(1.0),name = 'step')
-        a_0 = 1.0
-        a_1 = -T.exp(-steps/tau)
-        b_0 = 1.0 - a_1
-        # definition of sequences / initial condition for sequences
-        self._I_OPL = self.create_input() #sequence
-        self._preceding_V_bip = as_state(T.dmatrix("preceding_V_bip"),
-            init=lambda x: float(x.node.config.get('initial_value',0.5))*np.ones_like(x.input[0,:,:])) # initial condition for sequence
-        self._preceding_inhibition = as_state(T.dmatrix("preceding_inhibition"),
-            init=lambda x: float(x.node.config.get('initial_value',0.5))*np.ones_like(x.input[0,:,:])) # initial condition for sequence
-        self._inhibition_smoothing_kernel = self.shared_parameter(
-            lambda x: gauss_filter_2d(float(x.get_config_value('adaptation-sigma__deg',0.2)),float(x.get_config_value('adaptation-sigma__deg',0.2)),
-                                      resolution=x.resolution,even=False),
-            name='inhibition_smoothing_kernel')
-                #T.dmatrix(self.name+"_inhibition_smoothing_kernel") # initial condition for sequence
-        self._k_bip = as_parameter(T.iscalar("k"),init=lambda x: x.input.shape[0]) # number of iteration steps
-
-        # Definition of bipolar computations in an iterative loop
-        #    compare with the implementation in python for a version
-        #    that is closer to virtual retina.
-        #
-        # The simulation has two populations of neurons, each being the size of the input image.
-        # `V_bip` is the output of this stage and the excitatory population (called `daValues` in VR)
-        #   `V_bip` recieves current input through `input_image` and conductance input through `preceding_inhibition`
-        # `inhibition` is the inhibitory population (`controlCond` in VR)
-        #   it gets a E and G filtered version of the rectified V_bip
-        #
-        # The `attenuation_map` provides a different conductance for each pixel 
-        #    it is calculated from the previous time steps `inhibition` value
-        #    which in turn is a filtered version of the rectified `V_bip`.
-        # The shape of the rectification is controlled by `g_leak` and `lambda_amp`
-        def bipolar_step(input_image,
-                        preceding_V_bip, preceding_attenuationMap, preceding_inhibition, 
-                        lambda_amp, g_leak, input_amp,inputNernst_inhibition,inhibition_smoothing_kernel):
-                        # note: preceding_attenuationMap is not used: this is only an output
-            total_conductance = as_variable(g_leak + as_variable(preceding_inhibition,name='preceding_inhibition'),'total_conductance')
-            attenuation_map = as_variable(T.exp(-steps*total_conductance),'attenuation map')
-            E_infinity = as_variable((input_amp * as_variable(input_image,name='input_image') + inputNernst_inhibition * preceding_inhibition)/total_conductance,name='E_infinity')
-            V_bip = as_variable(((preceding_V_bip - E_infinity) * attenuation_map) + E_infinity,name='V_bip') # V_bip converges to E_infinity
-            
-            s0 = (inhibition_smoothing_kernel.shape[0]-1)/2
-            s0end = preceding_V_bip.shape[0] + s0
-            s1 = (inhibition_smoothing_kernel.shape[1]-1)/2
-            s1end = preceding_V_bip.shape[1] + s1
-            inhibition = as_variable((conv2d((lambda_amp*(preceding_V_bip)**2 * b_0 
-                                         - preceding_inhibition * a_1) / a_0, 
-                                      inhibition_smoothing_kernel,
-                                      border_mode='full')[T.cast(s0,'int32'):T.cast(s0end,'int32'),T.cast(s1,'int32'):T.cast(s1end,'int32')]),'smoothed_inhibition')
-            # // # missing feature from Virtual Retina:
-            # // ##if(gCoupling!=0)
-            # // ##  leakyHeatFilter.radiallyVariantBlur( *targets ); //last_values...
-
-            return [V_bip,attenuation_map,inhibition]
-
-        # The order in theano.scan has to match the order of arguments in the function bipolar_step
-        self._result, self._updates = theano.scan(fn=bipolar_step,
-                                      outputs_info=[(self._preceding_V_bip),T.zeros_like(self._preceding_V_bip),(self._preceding_inhibition)],
-                                      sequences = [self._I_OPL],
-                                      non_sequences=[self._lambda_amp, self._g_leak, self._input_amp,
-                                                     self._inputNernst_inhibition, self._inhibition_smoothing_kernel],
-                                      n_steps=self._I_OPL.shape[0])#self._k_bip)
-        as_out_state(self._result[0][-1],self._preceding_V_bip)
-        # attenuation is not part of the state, but can be used as an output sequence
-        as_out_state(self._result[2][-1],self._preceding_inhibition)
-        ## The order of arguments presented here is arbitrary (will be inferred by the symbols provided),
-        ##  but function calls to compute_V_bip have to match this order!
-        #self.compute_V_bip = theano.function(inputs=[self._I_OPL,self._preceding_V_bip,self._preceding_inhibition,
-        #                                              self._lambda_amp, self._g_leak, self._step_size, self._input_amp,
-        #                                              self._inputNernst_inhibition, self._inhibition_smoothing_kernel, self._b_0, self._a_0, self._a_1,
-        #                                              self._k_bip], 
-        #                                      outputs=self._result, 
-        #                                      updates=self._updates)
-        super(BipolarLayer,self).__init__(make_nd(self._result[0],3),name=name,inputs=inputs)
-
-
-class GanglionInputLayer(Layer):
-=======
     def __init__(self,**kwargs):
         super(Bipolar, self).__init__()
         self.dims = 5
@@ -700,7 +316,6 @@
 
 
 class GanglionInput(Layer):
->>>>>>> d6ccd3c8
     """
     The input current to the ganglion cells is filtered through a gain function.
 
@@ -744,60 +359,6 @@
             },
 
     """
-<<<<<<< HEAD
-    def __init__(self,model=None,config={},name="ganglion_input",input_variable=None,inputs=None):
-        
-        self.retina = model
-        self.model = model
-        self.set_config(config)
-        self.state = None
-        if name is None:
-            name = str(uuid.uuid4())
-        self.name = self.config.get('name',name)
-        self._V_bip = make_nd(self.create_input(),5)
-        # TODO: state? what about previous episode? concatenate?
-        #num_V_bip = input.reshape((1,input.shape[0],1,input.shape[1],input.shape[2]))
-        self._T_G = self.shared_parameter(lambda x: float(x.get_config_value('sign',1)) * 
-                                                        exponential_highpass_filter_5d(tau=float(x.get_config_value('transient-tau__sec',0.04)),
-                                                            relative_weight=float(x.get_config_value('transient-relative-weight',0.75)),
-                                                            resolution=x.resolution),
-                                     name = 'T_G')
-        self._input_init = as_state(dtensor5('input_init'),
-                                    init=lambda x: np.zeros((1, get_convis_attribute(x.node._T_G,'update')(x).get_value().shape[1]-1,1, x.input.shape[1], x.input.shape[2])))
-
-        #self._V_bip_padded = T.concatenate([T.zeros((1,self._T_G.shape[1]-1,1,self._V_bip.shape[3],self._V_bip.shape[4])),self._V_bip],axis=1)
-        self._V_bip_padded = as_variable(T.concatenate([self._input_init,self._V_bip],axis=1),'V_bip_padded')
-
-        length_of_filters = self._T_G.shape[1]-1
-        as_out_state(T.set_subtensor(self._input_init[:,-(self._V_bip_padded[:,-(length_of_filters):,:,:,:].shape[1]):,:,:,:],
-                                    self._V_bip_padded[:,-(length_of_filters):,:,:,:]), self._input_init)
-
-        self._V_bip_E = as_variable(conv3d(self._V_bip_padded,self._T_G),'V_bip_E')
-        self._i_0_G = self.shared_parameter(lambda x: float(x.get_config_value('value-at-linear-threshold__Hz',70.0)),
-                                          name="i_0_G")
-        self._v_0_G = self.shared_parameter(lambda x: float(x.get_config_value('bipolar-linear-threshold',0.0)),
-                                          name="v_0_G")
-        self._lambda_G = self.shared_parameter(lambda x: float(x.get_config_value('bipolar-amplification__Hz',100.0)),
-                                          name="lambda_G")
-        self._G_gang = self.shared_parameter(lambda x: gauss_filter_5d(float(x.get_config_value('sigma-pool__deg',0.0)),float(x.get_config_value('sigma-pool__deg',0.0)),
-                                                                       resolution=x.resolution,even=False),
-                                        name = 'G_gang')
-        self._N = GraphWrapper(as_variable(theano.tensor.switch(self._V_bip_E < self._v_0_G, 
-                                 as_variable(self._i_0_G/(1-self._lambda_G*(self._V_bip_E-self._v_0_G)/self._i_0_G),name='N_0',html_name='N<sub>V&lt;v0</sub>'),
-                                 as_variable(self._i_0_G + self._lambda_G*(self._V_bip_E-self._v_0_G),name='N_1',html_name='N<sub>V&gt;=v0</sub>')),'N_G_gang',
-                        requires=[self._lambda_G,self._i_0_G,self._v_0_G]),name='N',ignore=[self._V_bip_E]).graph
-
-        #self.compute_N = theano.function([self._V_bip, self._T_G, self._i_0_G, self._v_0_G, self._lambda_G], self._N)
-
-        self._I_Gang = conv3d(self._N,self._G_gang)
-        self.output_variable = self._I_Gang
-        #self.compute_I_Gang = theano.function([self._V_bip, self._T_G, self._i_0_G, self._v_0_G, self._lambda_G, self._G_gang], theano.Out(self.output_variable, borrow=True))
-        super(GanglionInputLayer,self).__init__(make_nd(self._I_Gang,3),name=name,inputs=inputs)
-    def __repr__(self):
-        return '[Ganglion Input Layer] Shape: '+str(fake_filter_shape(self._G_gang.get_value(),self._T_G.get_value()))
-
-class GanglionSpikingLayer(Layer):
-=======
     def __init__(self,**kwargs):
         super(GanglionInput, self).__init__()
         self.dims = 5
@@ -847,7 +408,6 @@
         return self.spatial_pooling(n)
 
 class GanglionSpiking(Layer):
->>>>>>> d6ccd3c8
     """
     The ganglion cells recieve the gain controlled input and produce spikes. 
 
@@ -857,119 +417,6 @@
 
     Otherwise it is set to 0.
     """
-<<<<<<< HEAD
-    def __init__(self,model=None,config={},name="ganglion_spikes",input_variable=None,inputs=None):
-        self.retina = model
-        self.model = model
-        self.set_config(config)
-        self.state = None
-        self.last_noise_slice = None
-        if name is None:
-            name = str(uuid.uuid4())
-        self.name = self.config.get('name',name)
-        self._k_gang = as_parameter(T.iscalar("k_gang_spike"),init=lambda x: x.input.shape[0], doc='Length of the input sequence (set automatically).')
-        
-        #obsolete? self._refrac = T.dscalar(name+"refrac")
-        
-        self.input_variable = self.create_input()
-        self.input_padding = as_state(T.dtensor3("initial_I"), init=lambda x: x.input[:1,:,:])
-        self._I_gang = as_variable(T.concatenate([self.input_padding, self.input_variable]),'I_gang') # input
-        
-        self._initial_refr = as_state(
-                T.dmatrix("initial_refr"),
-                init=lambda x: np.zeros_like(x.input[0,:,:]) 
-                        if x.node.config.get('random-init',True) is False
-                        else (x.resolution.seconds_to_steps(x.node.config.get('refr-mean__sec',0.0005))*np.random.rand(*x.input[0,:,:].shape)),
-                doc="Initialization of the refractory times. If `random-init` is `True`, each cell gets a random value between `[0..refr-mean__sec]`"
-                )
-        self._V_initial = as_state(
-                T.dmatrix("V_initial"),
-                doc='The initial state of the membrane potential (can be randomized with `random-init`).',
-                init=lambda x: np.zeros_like(x.input[0,:,:])
-                                if x.node.config.get('random-init',True) is False
-                                else np.random.rand(*x.input[0,:,:].shape))
-
-        self._refr_sigma = self.shared_parameter(
-                lambda x: float(x.value_from_config()),
-                save = lambda x: x.value_to_config(float(x.var.get_value())),
-                get = lambda x: float(x.var.get_value()),
-                config_key = 'refr-stdev__sec',
-                config_default = 0.001,
-                name='refr_sigma',
-                doc='The standard deviation of the refractory time that is randomly drawn around `refr_mu`')*self.resolution.var_steps_per_second
-
-        self._refr_mu = self.shared_parameter(
-                lambda x: float(x.value_from_config()),
-                save = lambda x: x.value_to_config(float(x.var.get_value())),
-                get = lambda x: float(x.var.get_value()),
-                config_key = 'refr-mean__sec',
-                config_default = 0.000523,
-                name='refr_mu',
-                doc="The mean of the distribution of random refractory times (in seconds).")*self.resolution.var_steps_per_second
-
-        self._g_L = self.shared_parameter(
-                lambda x: float(x.value_from_config()),
-                config_key = 'g-leak__Hz',
-                config_default = 10,
-                doc='Leak current (in Hz or dimensionless firing rate).',
-                name = 'g_L')
-
-        self._raw_noise_gang = as_parameter(
-                T.dtensor3("noise_gang"),
-                init=lambda x: np.random.randn(*x.input.shape),
-                doc ='Random input (will be scaled by sigma-V and refr_stdev). Since the membrane potential already crossed the threshold when we want to draw a refractory period, we can safely use the next sample from this random input without introducing any codependency.')
-
-        self._noise_state = as_state(T.dtensor3("initial_noise"), init=lambda x: np.random.randn(*x.input[:1,:,:].shape))
-        self._noise_gang = T.concatenate([self._noise_state,self._raw_noise_gang]) # we need to remember one noise state
-        self._noise_sigma = self.shared_parameter(
-                lambda x: float(x.value_from_config()),
-                save = lambda x: x.value_to_config(float(x.var.get_value())),
-                get = lambda x: (x.var.get_value()),
-                config_key = 'sigma-V',
-                config_default = 0.1,
-                doc='Amount of noise added to the membrane potential.',
-                name = "noise_sigma")*T.sqrt(2*(self._g_L*self.resolution.var_steps_per_second))
-
-        #self.random_init = self.config.get('random-init',None)
-        
-        self._tau = shared_parameter(lambda x: x.resolution.steps_to_seconds(1.0),
-                O()(node=self,model=self.model),
-                doc = 'Length of timesteps (ie. the steps_to_seconds(1.0) of the model.',
-                name = 'tau')
-        def spikeStep(I_gang, noise_gang,noise_gang_prev,
-                      prior_V, prior_refr,  
-                      noise_sigma, refr_mu, refr_sigma, g_L,tau_gang):
-            V = prior_V + (I_gang - g_L * prior_V + noise_sigma*(noise_gang))*tau_gang
-            V = as_variable(theano.tensor.switch(T.gt(prior_refr, 0.5), 0.0, V),'V')
-            spikes = T.gt(V, 1.0)
-            refr = as_variable(theano.tensor.switch(spikes,
-                    prior_refr + refr_mu + refr_sigma * noise_gang - 2.0,
-                    prior_refr - 1.0
-                    ),'refr')
-            next_refr = theano.tensor.switch(T.lt(refr, 0.0),0.0,refr)
-            # T.switch(spikes,0.0,V)
-            return [T.switch(spikes,0.0,V),next_refr,spikes*1.0]
-        k = self.input_variable.shape[0]
-        self._result, updates = theano.scan(fn=spikeStep,
-                                      outputs_info=[(self._V_initial),(self._initial_refr),None],
-                                      sequences = [self._I_gang,dict(input=self._noise_gang, taps=[-0,-1])],
-                                      non_sequences=[self._noise_sigma, self._refr_mu, self._refr_sigma, self._g_L, self._tau],
-                                      n_steps=k)#self._k_gang)
-        as_out_state(self._I_gang[-1:,:,:],self.input_padding) #self.input_variable
-        as_out_state(self._noise_gang[-1:,:,:],self._noise_state)
-        as_out_state(self._result[0][-1],self._V_initial)
-        as_out_state(self._result[1][-1],self._initial_refr)
-        self.output_V = as_variable(self._result[0],name='output_V',
-            doc='The membrane potential of each unit for each time step.')
-        self.output_refractory = as_variable(self._result[1],name='output_refractory',
-            doc='length of refractory period for each unit until it is allowed to spike again.')
-        self.output_spikes = as_variable(self._result[2],name='output_spikes',
-            doc='Binary count of spikes for each unit for each timestep. The maximal firing rate of this spike generation process is bounded by the size of time bins.')
-        #spikes = T.extra_ops.diff(T.gt(self._result[1],0.0),n=1,axis=0)
-        super(GanglionSpikingLayer,self).__init__(self._result[2],name=name,inputs=inputs)
-    def __repr__(self):
-        return '[Ganglion Spike Layer] Differential Equation'
-=======
     def __init__(self,**kwargs):
         super(GanglionSpiking, self).__init__()
         self.dims = 5
@@ -1038,5 +485,4 @@
             V.masked_scatter_(spikes, self.zeros)
             self.V = V
             all_spikes.append(spikes[None,:,:])
-        return torch.cat(all_spikes,dim=0)[None,None,:,:,:]
->>>>>>> d6ccd3c8
+        return torch.cat(all_spikes,dim=0)[None,None,:,:,:]